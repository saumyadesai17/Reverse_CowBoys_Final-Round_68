<<<<<<< HEAD
import Image from "next/image";
import Link from "next/link";

export default function Home() {
  return (
    <div className="font-sans grid grid-rows-[20px_1fr_20px] items-center justify-items-center min-h-screen p-8 pb-20 gap-16 sm:p-20">
      <main className="flex flex-col gap-[32px] row-start-2 items-center sm:items-start">
        <Image
          className="dark:invert"
          src="/next.svg"
          alt="Next.js logo"
          width={180}
          height={38}
          priority
        />
        
        <div className="text-center sm:text-left space-y-4">
          <h1 className="text-3xl font-bold">AI Campaign Strategist Platform</h1>
          <p className="text-gray-600 max-w-2xl">
            Create compelling brand campaigns using autonomous AI agents. From strategy formation to asset generation, 
            orchestrate your complete marketing workflow with our interactive canvas.
          </p>
        </div>

        <div className="flex gap-4 items-center flex-col sm:flex-row">
          <Link
            href="/canvas"
            className="rounded-full border border-solid border-transparent transition-colors flex items-center justify-center bg-foreground text-background gap-2 hover:bg-[#383838] dark:hover:bg-[#ccc] font-medium text-sm sm:text-base h-10 sm:h-12 px-4 sm:px-5 sm:w-auto"
          >
            Launch Campaign Canvas
          </Link>
          <a
            className="rounded-full border border-solid border-transparent transition-colors flex items-center justify-center bg-foreground text-background gap-2 hover:bg-[#383838] dark:hover:bg-[#ccc] font-medium text-sm sm:text-base h-10 sm:h-12 px-4 sm:px-5 sm:w-auto"
            href="https://vercel.com/new?utm_source=create-next-app&utm_medium=appdir-template-tw&utm_campaign=create-next-app"
            target="_blank"
            rel="noopener noreferrer"
          >
            <Image
              className="dark:invert"
              src="/vercel.svg"
              alt="Vercel logomark"
              width={20}
              height={20}
            />
            Deploy now
          </a>
          <a
            className="rounded-full border border-solid border-black/[.08] dark:border-white/[.145] transition-colors flex items-center justify-center hover:bg-[#f2f2f2] dark:hover:bg-[#1a1a1a] hover:border-transparent font-medium text-sm sm:text-base h-10 sm:h-12 px-4 sm:px-5 w-full sm:w-auto md:w-[158px]"
            href="https://nextjs.org/docs?utm_source=create-next-app&utm_medium=appdir-template-tw&utm_campaign=create-next-app"
            target="_blank"
            rel="noopener noreferrer"
          >
            Read our docs
          </a>
        </div>
      </main>
      <footer className="row-start-3 flex gap-[24px] flex-wrap items-center justify-center">
        <a
          className="flex items-center gap-2 hover:underline hover:underline-offset-4"
          href="https://nextjs.org/learn?utm_source=create-next-app&utm_medium=appdir-template-tw&utm_campaign=create-next-app"
          target="_blank"
          rel="noopener noreferrer"
        >
          <Image
            aria-hidden
            src="/file.svg"
            alt="File icon"
            width={16}
            height={16}
          />
          Learn
        </a>
        <a
          className="flex items-center gap-2 hover:underline hover:underline-offset-4"
          href="https://vercel.com/templates?framework=next.js&utm_source=create-next-app&utm_medium=appdir-template-tw&utm_campaign=create-next-app"
          target="_blank"
          rel="noopener noreferrer"
        >
          <Image
            aria-hidden
            src="/window.svg"
            alt="Window icon"
            width={16}
            height={16}
          />
          Examples
        </a>
        <a
          className="flex items-center gap-2 hover:underline hover:underline-offset-4"
          href="https://nextjs.org?utm_source=create-next-app&utm_medium=appdir-template-tw&utm_campaign=create-next-app"
          target="_blank"
          rel="noopener noreferrer"
        >
          <Image
            aria-hidden
            src="/globe.svg"
            alt="Globe icon"
            width={16}
            height={16}
          />
          Go to nextjs.org →
        </a>
      </footer>
    </div>
  );
=======
"use client";

import { useEffect } from "react";
import { useRouter } from "next/navigation";

export default function Home() {
  const router = useRouter();

  useEffect(() => {
    router.push("/landing");
  }, [router]);

  return null;
>>>>>>> 6a954a2b
}<|MERGE_RESOLUTION|>--- conflicted
+++ resolved
@@ -1,110 +1,3 @@
-<<<<<<< HEAD
-import Image from "next/image";
-import Link from "next/link";
-
-export default function Home() {
-  return (
-    <div className="font-sans grid grid-rows-[20px_1fr_20px] items-center justify-items-center min-h-screen p-8 pb-20 gap-16 sm:p-20">
-      <main className="flex flex-col gap-[32px] row-start-2 items-center sm:items-start">
-        <Image
-          className="dark:invert"
-          src="/next.svg"
-          alt="Next.js logo"
-          width={180}
-          height={38}
-          priority
-        />
-        
-        <div className="text-center sm:text-left space-y-4">
-          <h1 className="text-3xl font-bold">AI Campaign Strategist Platform</h1>
-          <p className="text-gray-600 max-w-2xl">
-            Create compelling brand campaigns using autonomous AI agents. From strategy formation to asset generation, 
-            orchestrate your complete marketing workflow with our interactive canvas.
-          </p>
-        </div>
-
-        <div className="flex gap-4 items-center flex-col sm:flex-row">
-          <Link
-            href="/canvas"
-            className="rounded-full border border-solid border-transparent transition-colors flex items-center justify-center bg-foreground text-background gap-2 hover:bg-[#383838] dark:hover:bg-[#ccc] font-medium text-sm sm:text-base h-10 sm:h-12 px-4 sm:px-5 sm:w-auto"
-          >
-            Launch Campaign Canvas
-          </Link>
-          <a
-            className="rounded-full border border-solid border-transparent transition-colors flex items-center justify-center bg-foreground text-background gap-2 hover:bg-[#383838] dark:hover:bg-[#ccc] font-medium text-sm sm:text-base h-10 sm:h-12 px-4 sm:px-5 sm:w-auto"
-            href="https://vercel.com/new?utm_source=create-next-app&utm_medium=appdir-template-tw&utm_campaign=create-next-app"
-            target="_blank"
-            rel="noopener noreferrer"
-          >
-            <Image
-              className="dark:invert"
-              src="/vercel.svg"
-              alt="Vercel logomark"
-              width={20}
-              height={20}
-            />
-            Deploy now
-          </a>
-          <a
-            className="rounded-full border border-solid border-black/[.08] dark:border-white/[.145] transition-colors flex items-center justify-center hover:bg-[#f2f2f2] dark:hover:bg-[#1a1a1a] hover:border-transparent font-medium text-sm sm:text-base h-10 sm:h-12 px-4 sm:px-5 w-full sm:w-auto md:w-[158px]"
-            href="https://nextjs.org/docs?utm_source=create-next-app&utm_medium=appdir-template-tw&utm_campaign=create-next-app"
-            target="_blank"
-            rel="noopener noreferrer"
-          >
-            Read our docs
-          </a>
-        </div>
-      </main>
-      <footer className="row-start-3 flex gap-[24px] flex-wrap items-center justify-center">
-        <a
-          className="flex items-center gap-2 hover:underline hover:underline-offset-4"
-          href="https://nextjs.org/learn?utm_source=create-next-app&utm_medium=appdir-template-tw&utm_campaign=create-next-app"
-          target="_blank"
-          rel="noopener noreferrer"
-        >
-          <Image
-            aria-hidden
-            src="/file.svg"
-            alt="File icon"
-            width={16}
-            height={16}
-          />
-          Learn
-        </a>
-        <a
-          className="flex items-center gap-2 hover:underline hover:underline-offset-4"
-          href="https://vercel.com/templates?framework=next.js&utm_source=create-next-app&utm_medium=appdir-template-tw&utm_campaign=create-next-app"
-          target="_blank"
-          rel="noopener noreferrer"
-        >
-          <Image
-            aria-hidden
-            src="/window.svg"
-            alt="Window icon"
-            width={16}
-            height={16}
-          />
-          Examples
-        </a>
-        <a
-          className="flex items-center gap-2 hover:underline hover:underline-offset-4"
-          href="https://nextjs.org?utm_source=create-next-app&utm_medium=appdir-template-tw&utm_campaign=create-next-app"
-          target="_blank"
-          rel="noopener noreferrer"
-        >
-          <Image
-            aria-hidden
-            src="/globe.svg"
-            alt="Globe icon"
-            width={16}
-            height={16}
-          />
-          Go to nextjs.org →
-        </a>
-      </footer>
-    </div>
-  );
-=======
 "use client";
 
 import { useEffect } from "react";
@@ -118,5 +11,4 @@
   }, [router]);
 
   return null;
->>>>>>> 6a954a2b
 }