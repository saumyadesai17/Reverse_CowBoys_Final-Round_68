"use client";

import React, { useCallback, useMemo, useEffect } from "react";
import {
  ReactFlow,
  Background,
  Controls,
  MiniMap,
  useNodesState,
  useEdgesState,
  addEdge,
  Node,
  Edge,
  Connection,
  ConnectionMode,
} from "@xyflow/react";
import "@xyflow/react/dist/style.css";

import { GenericModuleNode } from "./nodes/GenericModuleNode";
import { OutputNode } from "./nodes/OutputNode";
import { InputNode } from "./nodes/InputNode";
import { useCampaignStore } from "@/stores/campaignStore";
import { Sidebar } from "./Sidebar";
import { CampaignCalendar } from "./CampaignCalendar";
import { MODULE_DEFINITIONS, CONNECTION_MATRIX } from "@/lib/moduleDefinitions";
import { Eye, EyeOff, Play, Square } from "lucide-react";
import { WorkflowExecutionService } from "@/lib/workflowExecution";
import { getStoredCampaignResponse } from "@/lib/backendWorkflowGenerator";

const nodeTypes = {
  module: GenericModuleNode,
  output: OutputNode,
  input: InputNode,
};

interface CampaignCanvasProps {
  initialNodes?: Node[];
  initialEdges?: Edge[];
}

// Default edge options for better interaction and visual feedback
const defaultEdgeOptions = {
  animated: false, // Disable animation for clearer visual state
  style: { 
    stroke: '#8b5cf6', 
    strokeWidth: 2,
  },
  type: 'smoothstep',
};

export function CampaignCanvas({ initialNodes = [], initialEdges = [] }: CampaignCanvasProps) {
  const [nodes, setNodes, onNodesChange] = useNodesState(initialNodes);
  const [edges, setEdges, onEdgesChange] = useEdgesState(initialEdges);
  const [reactFlowInstance, setReactFlowInstance] = React.useState<any>(null);
  const [isSidebarCollapsed, setIsSidebarCollapsed] = React.useState(false);
  const [isMinimapCollapsed, setIsMinimapCollapsed] = React.useState(false);
  const [showCalendar, setShowCalendar] = React.useState(false);
  const [isExecutingWorkflow, setIsExecutingWorkflow] = React.useState(false);
  const [executionProgress, setExecutionProgress] = React.useState<{completed: number, total: number}>({completed: 0, total: 0});
  const { selectedNodeId, setSelectedNodeId, connectionPreview, setConnectionPreview, setExecutionResult } = useCampaignStore();

  // Update nodes and edges when props change
  useEffect(() => {
    if (initialNodes.length > 0) {
      setNodes(initialNodes);
    }
  }, [initialNodes, setNodes]);

  useEffect(() => {
    if (initialEdges.length > 0) {
      setEdges(initialEdges);
    }
  }, [initialEdges, setEdges]);

  const onConnect = useCallback(
    (params: Connection) => {
      const sourceNode = nodes.find(n => n.id === params.source);
      const targetNode = nodes.find(n => n.id === params.target);
      
      // Check connection compatibility
      if (sourceNode && targetNode) {
        const isCompatible = checkConnectionCompatibility(
          sourceNode, 
          params.sourceHandle!,
          targetNode, 
          params.targetHandle!
        );
        
        if (isCompatible) {
          setEdges((eds) => addEdge(params, eds));
        }
      }
    },
    [nodes, setEdges]
  );

  const checkConnectionCompatibility = (
    sourceNode: Node,
    sourceHandle: string,
    targetNode: Node, 
    targetHandle: string
  ): boolean => {
    // Check using the connection matrix
    if (sourceNode.type === "module" && targetNode.type === "module") {
      const sourceKey = `${sourceNode.data.module_name}.${sourceHandle}`;
      const targetKey = `${targetNode.data.module_name}.${targetHandle}`;
      
      const compatibleTargets = CONNECTION_MATRIX[sourceKey as keyof typeof CONNECTION_MATRIX];
      
      if (compatibleTargets) {
        return compatibleTargets.includes(targetKey) || compatibleTargets.includes("*");
      }
    }
    
    // Allow connections from input nodes to any module input
    if (sourceNode.type === "input" && targetNode.type === "module") {
      return true;
    }
    
    // Allow connections from any module output to output nodes
    if (sourceNode.type === "module" && targetNode.type === "output") {
      return true;
    }
    
    return false;
  };



  const onNodeClick = useCallback((event: React.MouseEvent, node: Node) => {
    setSelectedNodeId(node.id);
  }, [setSelectedNodeId]);

  const onPaneClick = useCallback(() => {
    setSelectedNodeId(null);
  }, [setSelectedNodeId]);

  const onDragOver = useCallback((event: React.DragEvent) => {
    event.preventDefault();
    event.dataTransfer.dropEffect = 'move';
  }, []);

  const onDrop = useCallback((event: React.DragEvent) => {
    event.preventDefault();

    const reactFlowBounds = (event.target as Element).closest('.react-flow')?.getBoundingClientRect();
    const data = event.dataTransfer.getData('application/reactflow');

    if (typeof data === 'undefined' || !data || !reactFlowInstance || !reactFlowBounds) {
      return;
    }

    try {
      const dropData = JSON.parse(data);
      
      // Use cursor position or center of viewport if no cursor position
      let position;
      if (event.clientX && event.clientY) {
        position = reactFlowInstance.screenToFlowPosition({
          x: event.clientX - reactFlowBounds.left,
          y: event.clientY - reactFlowBounds.top,
        });
      } else {
        // Center of viewport as fallback
        const viewport = reactFlowInstance.getViewport();
        position = {
          x: (reactFlowBounds.width / 2 - viewport.x) / viewport.zoom,
          y: (reactFlowBounds.height / 2 - viewport.y) / viewport.zoom,
        };
      }

      // Initialize inputs with default values from module definition
      const moduleDefinition = MODULE_DEFINITIONS[dropData.module_name as keyof typeof MODULE_DEFINITIONS];
      const initialInputs: Record<string, any> = {};
      
      if (moduleDefinition) {
        Object.entries(moduleDefinition.inputs).forEach(([key, inputDef]: [string, any]) => {
          initialInputs[key] = inputDef.default || (inputDef.type === 'integer' ? 0 : inputDef.type === 'boolean' ? false : '');
        });
      }

      const newNode = {
        id: `${dropData.module_name}-${Date.now()}`,
        type: 'module',
        position,
        data: {
          id: `${Math.random().toString(36).substr(2, 9).toUpperCase()}`,
          isActive: true,
          module_name: dropData.module_name,
          inputs: initialInputs
        },
      };

      setNodes((nds) => nds.concat(newNode));
    } catch (error) {
      console.error('Error parsing drop data:', error);
    }
  }, [reactFlowInstance, setNodes]);

  const getCompatibleTargets = useCallback((sourceNodeId: string, sourceHandle: string) => {
    const sourceNode = nodes.find(n => n.id === sourceNodeId);
    if (!sourceNode) return [];

    const compatibleTargets: Array<{nodeId: string, handleId: string}> = [];
    
    nodes.forEach(targetNode => {
      if (targetNode.id === sourceNodeId) return; // Skip same node
      
      if (targetNode.type === "module") {
        const moduleDefinition = MODULE_DEFINITIONS[targetNode.data.module_name as keyof typeof MODULE_DEFINITIONS];
        if (moduleDefinition) {
          Object.keys(moduleDefinition.inputs).forEach(inputKey => {
            if (checkConnectionCompatibility(sourceNode, sourceHandle, targetNode, inputKey)) {
              compatibleTargets.push({ nodeId: targetNode.id, handleId: inputKey });
            }
          });
        }
      } else if (targetNode.type === "output") {
        compatibleTargets.push({ nodeId: targetNode.id, handleId: "input" });
      }
    });

    return compatibleTargets;
  }, [nodes]);

  const onConnectStart = useCallback((event: any, params: any) => {
    const compatibleTargets = getCompatibleTargets(params.nodeId, params.handleId);
    setConnectionPreview({
      sourceNode: params.nodeId,
      sourceHandle: params.handleId,
      compatibleTargets,
    });
  }, [getCompatibleTargets, setConnectionPreview]);

  const onConnectEnd = useCallback((event: any) => {
    setConnectionPreview(null);
  }, [setConnectionPreview]);

  const handleAddModule = useCallback((moduleId: string) => {
    // Get viewport center for new node placement
    let position = { x: 300, y: 200 }; // Default position
    
    if (reactFlowInstance) {
      const viewport = reactFlowInstance.getViewport();
      const bounds = document.querySelector('.react-flow')?.getBoundingClientRect();
      
      if (bounds) {
        position = reactFlowInstance.screenToFlowPosition({
          x: bounds.width / 2,
          y: bounds.height / 2,
        });
      }
    }

    // Initialize inputs with default values from module definition
    const moduleDefinition = MODULE_DEFINITIONS[moduleId as keyof typeof MODULE_DEFINITIONS];
    const initialInputs: Record<string, any> = {};
    
    if (moduleDefinition) {
      Object.entries(moduleDefinition.inputs).forEach(([key, inputDef]: [string, any]) => {
        initialInputs[key] = inputDef.default || (inputDef.type === 'integer' ? 0 : inputDef.type === 'boolean' ? false : '');
      });
    }

    const newNode = {
      id: `${moduleId}-${Date.now()}`,
      type: 'module' as const,
      position,
      data: {
        id: `${Math.random().toString(36).substr(2, 9).toUpperCase()}`,
        isActive: true,
        module_name: moduleId,
        inputs: initialInputs
      },
    };

    setNodes((nds) => nds.concat(newNode));
  }, [reactFlowInstance, setNodes]);

  const handleRunWorkflow = useCallback(async () => {
    if (isExecutingWorkflow) {
      // TODO: Add ability to cancel workflow execution
      setIsExecutingWorkflow(false);
      return;
    }

    setIsExecutingWorkflow(true);
    setExecutionProgress({ completed: 0, total: nodes.length });

    try {
      // Get module connections from stored campaign response
      const campaignResponse = getStoredCampaignResponse();
      const connections = campaignResponse?.module_connections || [];

      // Execute workflow
      const results = await WorkflowExecutionService.executeWorkflow(
        nodes.map(node => ({
          id: node.id,
          data: {
            module_name: node.data.module_name as string,
            inputs: node.data.inputs as Record<string, any>
          }
        })),
        connections,
        (nodeId, result) => {
          // On node completion
          setExecutionResult(nodeId, result);
          setExecutionProgress(prev => ({ ...prev, completed: prev.completed + 1 }));
        },
        (nodeId) => {
          // On node start
          console.log(`Starting execution of node: ${nodeId}`);
        }
      );

      console.log('Workflow execution completed:', results);
    } catch (error) {
      console.error('Workflow execution failed:', error);
    } finally {
      setIsExecutingWorkflow(false);
      setExecutionProgress({ completed: 0, total: 0 });
    }
  }, [nodes, isExecutingWorkflow, setExecutionResult]);

  return (
    <>
      <div className="h-full w-full flex overflow-hidden">
        <div className="flex-1 relative h-full">
          <ReactFlow
            nodes={nodes}
            edges={edges}
            onNodesChange={onNodesChange}
            onEdgesChange={onEdgesChange}
            onConnect={onConnect}
            onNodeClick={onNodeClick}
            onPaneClick={onPaneClick}
            onConnectStart={onConnectStart}
            onConnectEnd={onConnectEnd}
            onInit={setReactFlowInstance}
            onDragOver={onDragOver}
            onDrop={onDrop}
            nodeTypes={nodeTypes}
            connectionMode={ConnectionMode.Strict}
            defaultEdgeOptions={defaultEdgeOptions}
            elementsSelectable={true}
            deleteKeyCode="Delete"
            fitView
            className="bg-slate-900/50 h-full w-full backdrop-blur-sm"
            attributionPosition="bottom-left"
          >
            <Background 
              color="#475569" 
              gap={16}
              size={1}
              className="opacity-30"
            />
            <Controls 
              className="bg-slate-800/90 backdrop-blur-sm border border-slate-700 rounded-lg shadow-xl"
            />
            {!isMinimapCollapsed && (
              <MiniMap
                className="!bg-slate-800/90 backdrop-blur-sm border border-slate-700 rounded-lg shadow-xl"
                maskColor="rgb(15 23 42 / 0.6)"
                nodeColor={(node) => {
                  switch (node.type) {
                    case "input":
                      return "#3b82f6";
                    case "module":
                      if (node.data.module_name && MODULE_DEFINITIONS[node.data.module_name as keyof typeof MODULE_DEFINITIONS]) {
                        return MODULE_DEFINITIONS[node.data.module_name as keyof typeof MODULE_DEFINITIONS].color;
                      }
                      return "#6b7280"; 
                    case "output":
                      return "#f59e0b";
                    default:
                      return "#6b7280";
                  }
                }}
              />
            )}
          </ReactFlow>
          
<<<<<<< HEAD
          {/* Minimap Toggle Button */}
          <button
            onClick={() => setIsMinimapCollapsed(!isMinimapCollapsed)}
            className="absolute bottom-4 right-4 bg-slate-800/90 backdrop-blur-sm border border-slate-700 rounded-lg p-2.5 text-xs shadow-xl hover:bg-slate-700 z-10 flex items-center justify-center transition-all duration-200 group"
            title={isMinimapCollapsed ? 'Show Minimap' : 'Hide Minimap'}
          >
            {isMinimapCollapsed ? (
              <Eye className="w-4 h-4 text-slate-300 group-hover:text-violet-400" />
            ) : (
              <EyeOff className="w-4 h-4 text-slate-300 group-hover:text-violet-400" />
            )}
          </button>
=======
          {/* Control Buttons */}
          <div className="absolute bottom-4 right-4 flex flex-col gap-2 z-10">
            {/* Run Campaign Button */}
            <button
              onClick={handleRunWorkflow}
              disabled={nodes.length === 0}
              className={`bg-white border border-gray-300 rounded-md px-4 py-2 text-sm font-medium shadow-sm hover:bg-gray-50 flex items-center justify-center gap-2 transition-colors ${
                isExecutingWorkflow 
                  ? 'bg-red-50 border-red-300 text-red-700 hover:bg-red-100' 
                  : 'bg-green-50 border-green-300 text-green-700 hover:bg-green-100'
              } ${
                nodes.length === 0 ? 'opacity-50 cursor-not-allowed' : ''
              }`}
              title={isExecutingWorkflow ? 'Stop Campaign Execution' : 'Run Campaign Workflow'}
            >
              {isExecutingWorkflow ? (
                <>
                  <Square className="w-4 h-4" />
                  Stop ({executionProgress.completed}/{executionProgress.total})
                </>
              ) : (
                <>
                  <Play className="w-4 h-4" />
                  Run Campaign
                </>
              )}
            </button>
            
            {/* Minimap Toggle Button */}
            <button
              onClick={() => setIsMinimapCollapsed(!isMinimapCollapsed)}
              className="bg-white border border-gray-300 rounded-md p-2 text-xs shadow-sm hover:bg-gray-50 flex items-center justify-center"
              title={isMinimapCollapsed ? 'Show Minimap' : 'Hide Minimap'}
            >
              {isMinimapCollapsed ? (
                <Eye className="w-4 h-4" />
              ) : (
                <EyeOff className="w-4 h-4" />
              )}
            </button>
          </div>
>>>>>>> c8dce0cb
        </div>
        <Sidebar 
          onAddModule={handleAddModule}
          onRunCampaign={() => setShowCalendar(true)}
          isCollapsed={isSidebarCollapsed}
          onToggleCollapse={() => setIsSidebarCollapsed(!isSidebarCollapsed)}
        />
      </div>

      {/* Calendar Modal */}
      {showCalendar && (
        <div className="fixed inset-0 bg-slate-950/80 backdrop-blur-sm flex items-center justify-center z-50">
          <div className="bg-slate-900 border border-slate-800 rounded-2xl shadow-2xl w-[95vw] h-[95vh] relative">
            <button
              onClick={() => setShowCalendar(false)}
              className="absolute top-4 right-4 z-10 bg-slate-800/90 backdrop-blur-sm border border-slate-700 rounded-full p-2.5 shadow-xl hover:bg-slate-700 transition-all duration-200 group"
            >
              <svg className="w-5 h-5 text-slate-300 group-hover:text-violet-400" fill="none" stroke="currentColor" viewBox="0 0 24 24">
                <path strokeLinecap="round" strokeLinejoin="round" strokeWidth={2} d="M6 18L18 6M6 6l12 12" />
              </svg>
            </button>
            <CampaignCalendar />
          </div>
        </div>
      )}
    </>
  );
}<|MERGE_RESOLUTION|>--- conflicted
+++ resolved
@@ -380,7 +380,6 @@
             )}
           </ReactFlow>
           
-<<<<<<< HEAD
           {/* Minimap Toggle Button */}
           <button
             onClick={() => setIsMinimapCollapsed(!isMinimapCollapsed)}
@@ -393,49 +392,6 @@
               <EyeOff className="w-4 h-4 text-slate-300 group-hover:text-violet-400" />
             )}
           </button>
-=======
-          {/* Control Buttons */}
-          <div className="absolute bottom-4 right-4 flex flex-col gap-2 z-10">
-            {/* Run Campaign Button */}
-            <button
-              onClick={handleRunWorkflow}
-              disabled={nodes.length === 0}
-              className={`bg-white border border-gray-300 rounded-md px-4 py-2 text-sm font-medium shadow-sm hover:bg-gray-50 flex items-center justify-center gap-2 transition-colors ${
-                isExecutingWorkflow 
-                  ? 'bg-red-50 border-red-300 text-red-700 hover:bg-red-100' 
-                  : 'bg-green-50 border-green-300 text-green-700 hover:bg-green-100'
-              } ${
-                nodes.length === 0 ? 'opacity-50 cursor-not-allowed' : ''
-              }`}
-              title={isExecutingWorkflow ? 'Stop Campaign Execution' : 'Run Campaign Workflow'}
-            >
-              {isExecutingWorkflow ? (
-                <>
-                  <Square className="w-4 h-4" />
-                  Stop ({executionProgress.completed}/{executionProgress.total})
-                </>
-              ) : (
-                <>
-                  <Play className="w-4 h-4" />
-                  Run Campaign
-                </>
-              )}
-            </button>
-            
-            {/* Minimap Toggle Button */}
-            <button
-              onClick={() => setIsMinimapCollapsed(!isMinimapCollapsed)}
-              className="bg-white border border-gray-300 rounded-md p-2 text-xs shadow-sm hover:bg-gray-50 flex items-center justify-center"
-              title={isMinimapCollapsed ? 'Show Minimap' : 'Hide Minimap'}
-            >
-              {isMinimapCollapsed ? (
-                <Eye className="w-4 h-4" />
-              ) : (
-                <EyeOff className="w-4 h-4" />
-              )}
-            </button>
-          </div>
->>>>>>> c8dce0cb
         </div>
         <Sidebar 
           onAddModule={handleAddModule}
