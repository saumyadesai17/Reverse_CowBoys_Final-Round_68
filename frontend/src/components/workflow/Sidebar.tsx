"use client";

import React from "react";
import { Card, CardContent, CardHeader } from "@/components/ui/card";
import { Badge } from "@/components/ui/badge";
import { Button } from "@/components/ui/button";
import { 
  Plus, 
  Image, 
  Video,
  Type, 
  Users, 
  Calendar,
  Globe,
  BarChart,
  Play,
  Settings,
  Send,
  Phone,
  Mic,
  Search,
  MessageSquare,
  Zap,
  ChevronLeft,
  ChevronRight
} from "lucide-react";
import { MODULE_DEFINITIONS, MODULE_CATEGORIES } from "@/lib/moduleDefinitions";

const moduleIcons = {
  visual_asset_generator: Image,
  video_content_generator: Video,
  copy_content_generator: Type,
  audience_intelligence_analyzer: Users,
  campaign_timeline_optimizer: BarChart,
  content_distribution_scheduler: Calendar,
  content_distribution_executor: Send,
  outreach_call_scheduler: Phone,
  voice_interaction_agent: Mic,
  lead_discovery_engine: Search,
  collaboration_outreach_composer: MessageSquare,
  external_api_orchestrator: Zap
};

const availableModules = Object.entries(MODULE_DEFINITIONS).map(([key, module]) => ({
  id: key,
  name: module.display_name,
  icon: moduleIcons[key as keyof typeof moduleIcons] || Settings,
  description: module.description,
  category: module.category,
  color: module.color
}));

const categories = ["All", ...Object.keys(MODULE_CATEGORIES)];

interface SidebarProps {
  onAddModule?: (moduleId: string) => void;
  onRunCampaign?: () => void;
  onRunWorkflow?: () => Promise<void>;
  isExecutingWorkflow?: boolean;
  executionProgress?: { completed: number; total: number };
  nodesCount?: number;
  isCollapsed?: boolean;
  onToggleCollapse?: () => void;
}

export function Sidebar({ 
  onAddModule, 
  onRunCampaign, 
  onRunWorkflow, 
  isExecutingWorkflow = false, 
  executionProgress = { completed: 0, total: 0 },
  nodesCount = 0,
  isCollapsed = false, 
  onToggleCollapse 
}: SidebarProps) {
  const [selectedCategory, setSelectedCategory] = React.useState("All");

  const filteredModules = availableModules.filter(module => 
    selectedCategory === "All" || module.category === selectedCategory
  );

  const handleRunWorkflow = () => {
    if (onRunWorkflow) {
      onRunWorkflow();
    }
  };

  const handleAddToCanvas = (moduleId: string) => {
    if (onAddModule) {
      onAddModule(moduleId);
    }
  };

  if (isCollapsed) {
    return (
      <div className="w-12 bg-slate-900/90 backdrop-blur-sm border-l border-slate-800 p-2 flex flex-col items-center shadow-xl">
        <Button
          onClick={onToggleCollapse}
          size="sm"
          variant="ghost"
          className="w-8 h-8 p-0 text-slate-300 hover:text-violet-400 hover:bg-slate-800"
        >
          <ChevronLeft className="w-4 h-4" />
        </Button>
      </div>
    );
  }

  return (
    <div className="w-80 h-[98%] overflow-auto bg-slate-900/90 backdrop-blur-sm border-l border-slate-800 p-4 space-y-4 scrollbar-thin scrollbar-thumb-slate-700 scrollbar-track-transparent shadow-xl">
      {/* Header */}
      <div className="space-y-2">
        <div className="flex items-center justify-between">
          <h2 className="text-lg font-semibold text-white">Campaign Canvas</h2>
          <Button
            onClick={onToggleCollapse}
            size="sm"
            variant="ghost"
            className="w-8 h-8 p-0 text-slate-300 hover:text-violet-400 hover:bg-slate-800"
          >
            <ChevronRight className="w-4 h-4" />
          </Button>
        </div>
        <p className="text-sm text-slate-400">
          Build your AI-powered marketing campaign workflow
        </p>
      </div>

      {/* Workflow Controls */}
      <Card className="bg-slate-800/50 border-slate-700">
        <CardHeader className="pb-3">
          <h3 className="font-medium text-sm text-white">Workflow Controls</h3>
        </CardHeader>
        <CardContent className="space-y-2">
          <Button 
            onClick={handleRunWorkflow}
<<<<<<< HEAD
            disabled={isExecutingWorkflow || nodesCount === 0}
            className="w-full"
=======
            disabled={isRunning}
            className="w-full bg-violet-600 hover:bg-violet-700 text-white"
>>>>>>> 795e86bf
            size="sm"
          >
            <Play className="w-4 h-4 mr-2" />
            {isExecutingWorkflow ? `Running... (${executionProgress.completed}/${executionProgress.total})` : "Run Campaign"}
          </Button>
          <Button 
            variant="outline" 
            size="sm" 
            className="w-full border-slate-600 bg-slate-800/50 text-slate-300 hover:bg-slate-700 hover:text-white hover:border-slate-500 transition-all"
          >
            <Settings className="w-4 h-4 mr-2" />
            Settings
          </Button>
        </CardContent>
      </Card>

      {/* Available Modules */}
      <Card className="flex-1 bg-slate-800/50 border-slate-700">
        <CardHeader className="pb-3">
          <h3 className="font-medium text-sm text-white">Available Modules</h3>
        </CardHeader>
        <CardContent className="space-y-2 max-h-96 overflow-y-auto scrollbar-thin scrollbar-thumb-slate-700 scrollbar-track-transparent">
          {filteredModules.map((module) => (
            <div
              key={module.id}
              className="p-3 border border-slate-700 bg-slate-800/30 rounded-lg hover:bg-slate-700/70 hover:border-violet-500 cursor-pointer group transition-all duration-200 shadow-sm hover:shadow-md"
              draggable
              onDragStart={(e) => {
                e.dataTransfer.setData("application/reactflow", JSON.stringify({
                  type: "module",
                  module_name: module.id
                }));
              }}
            >
              <div className="flex items-start gap-3">
                <div 
                  className="p-1.5 rounded transition-all duration-200"
                  style={{ 
                    backgroundColor: `${module.color}20`,
                  }}
                >
                  <module.icon 
                    className="w-4 h-4 transition-transform duration-200 group-hover:scale-110"
                    style={{ color: module.color }}
                  />
                </div>
                <div className="flex-1 min-w-0">
                  <div className="flex items-center gap-2">
                    <h4 className="text-sm font-medium truncate text-white group-hover:text-violet-300 transition-colors">{module.name}</h4>
                    <Badge 
                      variant="secondary" 
                      className="text-xs bg-slate-700 text-slate-300 border-none group-hover:bg-violet-600 group-hover:text-white transition-colors"
                    >
                      {module.category}
                    </Badge>
                  </div>
                  <p className="text-xs text-slate-400 mt-1 group-hover:text-slate-300 transition-colors">{module.description}</p>
                  <div className="flex items-center gap-2 mt-2 opacity-0 group-hover:opacity-100 transition-all duration-200">
                    <Button 
                      size="sm" 
                      variant="outline" 
                      className="h-6 text-xs bg-slate-800 border-violet-500/50 text-violet-400 hover:bg-violet-600 hover:text-white hover:border-violet-600 transition-all shadow-sm"
                      onClick={(e) => {
                        e.stopPropagation();
                        handleAddToCanvas(module.id);
                      }}
                    >
                      <Plus className="w-3 h-3 mr-1" />
                      Add to Canvas
                    </Button>
                  </div>
                </div>
              </div>
            </div>
          ))}
        </CardContent>
      </Card>

      {/* Status */}
<<<<<<< HEAD
      <div className="text-xs text-gray-500 space-y-1">
        <div>Modules: {filteredModules.length}</div>
        <div>Status: {isExecutingWorkflow ? "Running" : "Ready"}</div>
=======
      <div className="text-xs text-slate-500 space-y-1 border-t border-slate-800 pt-3">
        <div className="flex items-center justify-between">
          <span>Modules:</span>
          <span className="text-violet-400 font-medium">{filteredModules.length}</span>
        </div>
        <div className="flex items-center justify-between">
          <span>Status:</span>
          <span className={isRunning ? "text-emerald-400" : "text-slate-400"}>
            {isRunning ? "Running" : "Ready"}
          </span>
        </div>
>>>>>>> 795e86bf
      </div>
    </div>
  );
}<|MERGE_RESOLUTION|>--- conflicted
+++ resolved
@@ -134,13 +134,8 @@
         <CardContent className="space-y-2">
           <Button 
             onClick={handleRunWorkflow}
-<<<<<<< HEAD
             disabled={isExecutingWorkflow || nodesCount === 0}
             className="w-full"
-=======
-            disabled={isRunning}
-            className="w-full bg-violet-600 hover:bg-violet-700 text-white"
->>>>>>> 795e86bf
             size="sm"
           >
             <Play className="w-4 h-4 mr-2" />
@@ -220,23 +215,9 @@
       </Card>
 
       {/* Status */}
-<<<<<<< HEAD
       <div className="text-xs text-gray-500 space-y-1">
         <div>Modules: {filteredModules.length}</div>
         <div>Status: {isExecutingWorkflow ? "Running" : "Ready"}</div>
-=======
-      <div className="text-xs text-slate-500 space-y-1 border-t border-slate-800 pt-3">
-        <div className="flex items-center justify-between">
-          <span>Modules:</span>
-          <span className="text-violet-400 font-medium">{filteredModules.length}</span>
-        </div>
-        <div className="flex items-center justify-between">
-          <span>Status:</span>
-          <span className={isRunning ? "text-emerald-400" : "text-slate-400"}>
-            {isRunning ? "Running" : "Ready"}
-          </span>
-        </div>
->>>>>>> 795e86bf
       </div>
     </div>
   );
