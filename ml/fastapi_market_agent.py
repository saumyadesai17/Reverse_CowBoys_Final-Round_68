"""
FastAPI Market Analysis Agent
Dynamic API for social media campaign planning with real-time research

Install dependencies:
pip install fastapi uvicorn openai exa-py agno firecrawl python-dotenv pydantic groq python-multipart
"""

from datetime import datetime, timedelta
from textwrap import dedent
from typing import Optional, List, Dict, Any, Union
import os
import asyncio
import json
import re
import time
import hashlib
import csv
import smtplib
import io
from contextlib import asynccontextmanager
from email.mime.text import MIMEText
from groq import Groq

from fastapi import FastAPI, HTTPException, BackgroundTasks, UploadFile, File, Form
from fastapi.middleware.cors import CORSMiddleware
from pydantic import BaseModel, Field
from agno.agent import Agent
from agno.models.google import Gemini
from agno.tools.exa import ExaTools
from agno.tools.firecrawl import FirecrawlTools
from dotenv import load_dotenv
from image import visual_asset_manager
from audience_intelligence_analyzer import (
    AudienceIntelligenceRequest, 
    AudienceIntelligenceResponse,
    analyze_audience_intelligence
)
from copy_content_generator import generate_social_content
from campaign_timeline_optimizer import (
    CampaignTimelineRequest,
    CampaignTimelineResponse,
    optimize_campaign_timeline
)
from content_distribution_scheduler import (
    ContentDistributionRequest,
    ContentDistributionResponse,
    schedule_content_distribution
)

# Load environment variables
load_dotenv()
os.environ["GOOGLE_API_KEY"] = os.getenv("GEMINI_API_KEY")
os.environ["EXA_API_KEY"] = os.getenv("EXA_API_KEY")

# Global agent instance
agent = None

# Cache for API responses to reduce rate limiting
response_cache: Dict[str, Dict[str, Any]] = {}
CACHE_DURATION = 3600  # 1 hour cache

# Rate limit tracking
rate_limit_tracker = {
    "exa_last_reset": 0,
    "firecrawl_last_reset": 0,
    "exa_requests_count": 0,
    "firecrawl_requests_count": 0
}

def get_cache_key(prompt: str) -> str:
    """Generate cache key for prompt"""
    return hashlib.md5(prompt.encode()).hexdigest()

def is_cache_valid(cache_entry: Dict[str, Any]) -> bool:
    """Check if cache entry is still valid"""
    if not cache_entry:
        return False
    cache_time = cache_entry.get("timestamp", 0)
    return time.time() - cache_time < CACHE_DURATION

async def retry_with_backoff(func, max_retries: int = 3, base_delay: float = 1.0):
    """Retry function with exponential backoff"""
    for attempt in range(max_retries):
        try:
            return await func() if asyncio.iscoroutinefunction(func) else func()
        except Exception as e:
            if "429" in str(e) or "Too Many Requests" in str(e):
                if attempt < max_retries - 1:
                    delay = base_delay * (2 ** attempt)
                    print(f"Rate limited, retrying in {delay} seconds... (attempt {attempt + 1}/{max_retries})")
                    await asyncio.sleep(delay)
                    continue
            raise e
    raise Exception("Max retries exceeded")

def check_rate_limits() -> Dict[str, bool]:
    """Check if we're within rate limits"""
    current_time = time.time()
    
    # Reset counters every hour
    if current_time - rate_limit_tracker["exa_last_reset"] > 3600:
        rate_limit_tracker["exa_requests_count"] = 0
        rate_limit_tracker["exa_last_reset"] = current_time
    
    if current_time - rate_limit_tracker["firecrawl_last_reset"] > 3600:
        rate_limit_tracker["firecrawl_requests_count"] = 0
        rate_limit_tracker["firecrawl_last_reset"] = current_time
    
    # Conservative limits (adjust based on your API quotas)
    exa_limit = 50  # requests per hour
    firecrawl_limit = 100  # requests per hour
    
    return {
        "exa_available": rate_limit_tracker["exa_requests_count"] < exa_limit,
        "firecrawl_available": rate_limit_tracker["firecrawl_requests_count"] < firecrawl_limit
    }

def calculate_start_date(days: int) -> str:
    """Calculate start date based on number of days."""
    start_date = datetime.now() - timedelta(days=days)
    return start_date.strftime("%Y-%m-%d")

# Pydantic Models for Module Configurations
class BrandGuidelines(BaseModel):
    colors: Optional[List[str]] = Field(None, description="Brand colors")
    style: Optional[str] = Field(None, description="Visual style")
    logo_url: Optional[str] = Field(None, description="Logo URL")

class Dimensions(BaseModel):
    width: Optional[int] = Field(None, description="Width in pixels")
    height: Optional[int] = Field(None, description="Height in pixels")

class BackgroundMusic(BaseModel):
    music_style: Optional[str] = Field(None, description="Music style")
    volume: Optional[float] = Field(None, description="Volume level")

class Voiceover(BaseModel):
    voice_type: Optional[str] = Field(None, description="Voice type")
    language: Optional[str] = Field(None, description="Language")

class TargetAudience(BaseModel):
    product_description: Optional[str] = Field(None, description="Product description")
    demographics: Optional[str] = Field(None, description="Demographics")
    psychographics: Optional[str] = Field(None, description="Psychographics")
    pain_points: Optional[List[str]] = Field(None, description="Pain points")

class WordCountRange(BaseModel):
    min: Optional[int] = Field(None, description="Minimum word count")
    max: Optional[int] = Field(None, description="Maximum word count")

class GeographicLocation(BaseModel):
    country: Optional[str] = Field(None, description="Country")
    city: Optional[str] = Field(None, description="City")
    region: Optional[str] = Field(None, description="Region")

class ExistingCustomerData(BaseModel):
    age_range: Optional[str] = Field(None, description="Age range")
    interests: Optional[List[str]] = Field(None, description="Interests")
    behavior_patterns: Optional[List[str]] = Field(None, description="Behavior patterns")

class CampaignDuration(BaseModel):
    start_date: Optional[str] = Field(None, description="Start date")
    end_date: Optional[str] = Field(None, description="End date")

class ContentInventory(BaseModel):
    content_id: Optional[str] = Field(None, description="Content ID")
    content_type: Optional[str] = Field(None, description="Content type")
    platform: Optional[str] = Field(None, description="Platform")

class OptimalPostingTimes(BaseModel):
    platform: Optional[str] = Field(None, description="Platform")
    time_slots: Optional[List[str]] = Field(None, description="Time slots")

class PostingFrequency(BaseModel):
    min_posts_per_day: Optional[int] = Field(None, description="Minimum posts per day")
    max_posts_per_day: Optional[int] = Field(None, description="Maximum posts per day")

class KeyDate(BaseModel):
    date: Optional[str] = Field(None, description="Date")
    event: Optional[str] = Field(None, description="Event")
    priority: Optional[List[str]] = Field(None, description="Priority level")

class TimelineSlot(BaseModel):
    timeline_slot_id: Optional[str] = Field(None, description="Timeline slot ID")
    scheduled_date: Optional[str] = Field(None, description="Scheduled date")
    content_type: Optional[str] = Field(None, description="Content type")
    platform: Optional[str] = Field(None, description="Platform")
    target_segment: Optional[str] = Field(None, description="Target segment")
    priority: Optional[List[str]] = Field(None, description="Priority")

class GeneratedCopy(BaseModel):
    copy_text: Optional[str] = Field(None, description="Copy text")
    copy_id: Optional[str] = Field(None, description="Copy ID")
    word_count: Optional[int] = Field(None, description="Word count")
    hashtags: Optional[List[str]] = Field(None, description="Hashtags")
    emojis: Optional[List[str]] = Field(None, description="Emojis")

class GeneratedImage(BaseModel):
    image_url: Optional[str] = Field(None, description="Image URL")
    image_id: Optional[str] = Field(None, description="Image ID")
    metadata: Optional[Dict[str, Any]] = Field(None, description="Metadata")

class PlatformSpecifications(BaseModel):
    platform_name: Optional[str] = Field(None, description="Platform name")
    max_caption_length: Optional[int] = Field(None, description="Max caption length")
    supported_formats: Optional[List[str]] = Field(None, description="Supported formats")
    aspect_ratio_requirements: Optional[str] = Field(None, description="Aspect ratio requirements")

class ContentPackage(BaseModel):
    copy_id: Optional[str] = Field(None, description="Copy ID")
    copy_text: Optional[str] = Field(None, description="Copy text")
    asset_ids: Optional[List[str]] = Field(None, description="Asset IDs")
    asset_urls: Optional[List[str]] = Field(None, description="Asset URLs")

class PostingParameters(BaseModel):
    hashtags: Optional[List[str]] = Field(None, description="Hashtags")
    mentions: Optional[List[str]] = Field(None, description="Mentions")
    location_tag: Optional[str] = Field(None, description="Location tag")

class ScheduleItem(BaseModel):
    schedule_item_id: Optional[str] = Field(None, description="Schedule item ID")
    scheduled_datetime: Optional[str] = Field(None, description="Scheduled datetime")
    platform: Optional[str] = Field(None, description="Platform")
    content_package: Optional[ContentPackage] = Field(None, description="Content package")
    posting_parameters: Optional[PostingParameters] = Field(None, description="Posting parameters")
    target_segment: Optional[str] = Field(None, description="Target segment")

class PlatformCredentials(BaseModel):
    platform_name: Optional[str] = Field(None, description="Platform name")
    auth_token: Optional[str] = Field(None, description="Auth token")
    account_id: Optional[str] = Field(None, description="Account ID")

class ContactInfo(BaseModel):
    name: Optional[str] = Field(None, description="Name")
    email: Optional[str] = Field(None, description="Email")
    phone: Optional[str] = Field(None, description="Phone")
    company: Optional[str] = Field(None, description="Company")
    job_title: Optional[str] = Field(None, description="Job title")
    linkedin_url: Optional[str] = Field(None, description="LinkedIn URL")

class DiscoveredLead(BaseModel):
    lead_id: Optional[str] = Field(None, description="Lead ID")
    contact_info: Optional[ContactInfo] = Field(None, description="Contact info")

class CallWindowPreferences(BaseModel):
    timezone: Optional[str] = Field(None, description="Timezone")
    preferred_hours: Optional[List[str]] = Field(None, description="Preferred hours")
    avoid_dates: Optional[List[str]] = Field(None, description="Avoid dates")

class PrioritizationCriteria(BaseModel):
    qualification_score_threshold: Optional[float] = Field(None, description="Qualification score threshold")
    priority_segments: Optional[List[str]] = Field(None, description="Priority segments")

class CallSchedule(BaseModel):
    schedule_id: Optional[str] = Field(None, description="Schedule ID")
    lead_id: Optional[str] = Field(None, description="Lead ID")
    scheduled_datetime: Optional[str] = Field(None, description="Scheduled datetime")
    call_objective: Optional[List[str]] = Field(None, description="Call objective")

class CallScript(BaseModel):
    opening: Optional[str] = Field(None, description="Opening")
    talking_points: Optional[List[str]] = Field(None, description="Talking points")
    objection_handling: Optional[Dict[str, Any]] = Field(None, description="Objection handling")
    closing: Optional[str] = Field(None, description="Closing")
    follow_up: Optional[List[str]] = Field(None, description="Follow up")

class VoiceSettings(BaseModel):
    voice_type: Optional[str] = Field(None, description="Voice type")
    speech_rate: Optional[float] = Field(None, description="Speech rate")
    language: Optional[str] = Field(None, description="Language")

class SearchCriteria(BaseModel):
    industry: Optional[List[str]] = Field(None, description="Industry")
    company_size: Optional[str] = Field(None, description="Company size")
    job_titles: Optional[List[str]] = Field(None, description="Job titles")
    location: Optional[str] = Field(None, description="Location")

class QualificationCriteria(BaseModel):
    budget_range: Optional[str] = Field(None, description="Budget range")
    decision_making_authority: Optional[bool] = Field(None, description="Decision making authority")
    timeline: Optional[str] = Field(None, description="Timeline")

class TargetProfile(BaseModel):
    profile_id: Optional[str] = Field(None, description="Profile ID")
    platform: Optional[str] = Field(None, description="Platform")
    profile_url: Optional[str] = Field(None, description="Profile URL")
    audience_size: Optional[int] = Field(None, description="Audience size")
    engagement_rate: Optional[float] = Field(None, description="Engagement rate")
    content_categories: Optional[List[str]] = Field(None, description="Content categories")

class TemplateGuidelines(BaseModel):
    max_length: Optional[int] = Field(None, description="Max length")
    tone: Optional[str] = Field(None, description="Tone")
    include_offer: Optional[bool] = Field(None, description="Include offer")

class Authentication(BaseModel):
    auth_type: Optional[List[str]] = Field(None, description="Auth type")
    credentials: Optional[Dict[str, Any]] = Field(None, description="Credentials")

class RetryPolicy(BaseModel):
    max_retries: Optional[int] = Field(None, description="Max retries")
    backoff_strategy: Optional[List[str]] = Field(None, description="Backoff strategy")

# Module Configuration Models
class VisualAssetGenerator(BaseModel):
    prompt: Optional[str] = Field(None, description="Image generation prompt")
    brand_guidelines: Optional[BrandGuidelines] = Field(None, description="Brand guidelines")
    quantity: Optional[int] = Field(None, description="Number of images to generate")
    dimensions: Optional[Dimensions] = Field(None, description="Image dimensions")
    image_style: Optional[List[str]] = Field(None, description="Image style options")
    negative_prompts: Optional[List[str]] = Field(None, description="Negative prompts")

class VideoContentGenerator(BaseModel):
    content_type: Optional[List[str]] = Field(None, description="Content type options")
    script: Optional[str] = Field(None, description="Video script")
    image_inputs: Optional[List[str]] = Field(None, description="Input images")
    duration: Optional[int] = Field(None, description="Video duration in seconds")
    aspect_ratio: Optional[List[str]] = Field(None, description="Aspect ratio options")
    background_music: Optional[BackgroundMusic] = Field(None, description="Background music settings")
    voiceover: Optional[Voiceover] = Field(None, description="Voiceover settings")

class CopyContentGenerator(BaseModel):
    content_purpose: Optional[List[str]] = Field(None, description="Content purpose options")
    campaign_brief: Optional[str] = Field(None, description="Campaign brief")
    tone_of_voice: Optional[List[str]] = Field(None, description="Tone of voice options")
    target_audience: Optional[TargetAudience] = Field(None, description="Target audience")
    word_count_range: Optional[WordCountRange] = Field(None, description="Word count range")
    keywords: Optional[List[str]] = Field(None, description="Keywords")
    call_to_action: Optional[str] = Field(None, description="Call to action")
    variations: Optional[int] = Field(None, description="Number of variations")

class AudienceIntelligenceAnalyzer(BaseModel):
    product_category: Optional[str] = Field(None, description="Product category")
    geographic_location: Optional[GeographicLocation] = Field(None, description="Geographic location")
    campaign_objective: Optional[str] = Field(None, description="Campaign objective")
    existing_customer_data: Optional[ExistingCustomerData] = Field(None, description="Existing customer data")
    competitor_analysis: Optional[bool] = Field(None, description="Competitor analysis flag")

class CampaignTimelineOptimizer(BaseModel):
    campaign_duration: Optional[CampaignDuration] = Field(None, description="Campaign duration")
    content_inventory: Optional[List[ContentInventory]] = Field(None, description="Content inventory")
    audience_segments: Optional[List[str]] = Field(None, description="Audience segments")
    optimal_posting_times: Optional[OptimalPostingTimes] = Field(None, description="Optimal posting times")
    posting_frequency: Optional[PostingFrequency] = Field(None, description="Posting frequency")
    key_dates: Optional[List[KeyDate]] = Field(None, description="Key dates")
    budget_constraints: Optional[Dict[str, Any]] = Field(None, description="Budget constraints")

class ContentDistributionScheduler(BaseModel):
    optimized_timeline: Optional[List[TimelineSlot]] = Field(None, description="Optimized timeline")
    generated_copies: Optional[List[GeneratedCopy]] = Field(None, description="Generated copies")
    generated_images: Optional[List[GeneratedImage]] = Field(None, description="Generated images")
    video_url: Optional[str] = Field(None, description="Video URL")
    platform_specifications: Optional[PlatformSpecifications] = Field(None, description="Platform specifications")

class ContentDistributionExecutor(BaseModel):
    distribution_schedule: Optional[List[ScheduleItem]] = Field(None, description="Distribution schedule")
    platform_credentials: Optional[PlatformCredentials] = Field(None, description="Platform credentials")
    execution_mode: Optional[List[str]] = Field(None, description="Execution mode")
    monitoring_enabled: Optional[bool] = Field(None, description="Monitoring enabled")
    rollback_on_failure: Optional[bool] = Field(None, description="Rollback on failure")

class OutreachCallScheduler(BaseModel):
    discovered_leads: Optional[List[DiscoveredLead]] = Field(None, description="Discovered leads")
    call_window_preferences: Optional[CallWindowPreferences] = Field(None, description="Call window preferences")
    campaign_duration: Optional[CampaignDuration] = Field(None, description="Campaign duration")
    calls_per_day: Optional[int] = Field(None, description="Calls per day")
    prioritization_criteria: Optional[PrioritizationCriteria] = Field(None, description="Prioritization criteria")

class VoiceInteractionAgent(BaseModel):
    call_schedule: Optional[List[CallSchedule]] = Field(None, description="Call schedule")
    conversation_objective: Optional[List[str]] = Field(None, description="Conversation objective")
    call_script: Optional[CallScript] = Field(None, description="Call script")
    voice_settings: Optional[VoiceSettings] = Field(None, description="Voice settings")
    max_call_duration: Optional[int] = Field(None, description="Max call duration")
    auto_dial: Optional[bool] = Field(None, description="Auto dial")

class LeadDiscoveryEngine(BaseModel):
    search_criteria: Optional[SearchCriteria] = Field(None, description="Search criteria")
    audience_segments: Optional[List[str]] = Field(None, description="Audience segments")
    data_sources: Optional[List[str]] = Field(None, description="Data sources")
    qualification_criteria: Optional[QualificationCriteria] = Field(None, description="Qualification criteria")
    max_leads: Optional[int] = Field(None, description="Max leads")
    enrichment_required: Optional[bool] = Field(None, description="Enrichment required")

class CollaborationOutreachComposer(BaseModel):
    target_profiles: Optional[List[TargetProfile]] = Field(None, description="Target profiles")
    discovered_leads: Optional[List[str]] = Field(None, description="Discovered leads")
    campaign_brief: Optional[str] = Field(None, description="Campaign brief")
    generated_copies: Optional[List[str]] = Field(None, description="Generated copies")
    outreach_type: Optional[List[str]] = Field(None, description="Outreach type")
    personalization_level: Optional[List[str]] = Field(None, description="Personalization level")
    template_guidelines: Optional[TemplateGuidelines] = Field(None, description="Template guidelines")

class ExternalApiOrchestrator(BaseModel):
    api_endpoint: Optional[str] = Field(None, description="API endpoint")
    http_method: Optional[List[str]] = Field(None, description="HTTP method")
    request_headers: Optional[Dict[str, Any]] = Field(None, description="Request headers")
    request_body: Optional[Dict[str, Any]] = Field(None, description="Request body")
    authentication: Optional[Authentication] = Field(None, description="Authentication")
    retry_policy: Optional[RetryPolicy] = Field(None, description="Retry policy")
    response_mapping: Optional[Dict[str, Any]] = Field(None, description="Response mapping")

class ModuleConfigurations(BaseModel):
    visual_asset_generator: Optional[VisualAssetGenerator] = Field(None, description="Visual asset generator configuration")
    copy_content_generator: Optional[CopyContentGenerator] = Field(None, description="Copy content generator configuration")
    audience_intelligence_analyzer: Optional[AudienceIntelligenceAnalyzer] = Field(None, description="Audience intelligence analyzer configuration")
    campaign_timeline_optimizer: Optional[CampaignTimelineOptimizer] = Field(None, description="Campaign timeline optimizer configuration")
    content_distribution_scheduler: Optional[ContentDistributionScheduler] = Field(None, description="Content distribution scheduler configuration")

# Request/Response Models
class QuickCampaignRequest(BaseModel):
    brief: str = Field(..., description="Campaign brief description")

class CampaignRequest(BaseModel):
    product: str = Field(..., description="Product or service description")
    target_audience: str = Field(..., description="Target audience description")
    location: str = Field(..., description="Geographic location")
    occasion: Optional[str] = Field(None, description="Special occasion or season")
    budget: Optional[str] = Field(None, description="Budget range")

class ModuleConnection(BaseModel):
    target_module: str = Field(..., description="Target module name")
    source_output: str = Field(..., description="Source output field")
    target_input: str = Field(..., description="Target input field")

class ModuleConnections(BaseModel):
    module_name: str = Field(..., description="Module name")
    connections: List[ModuleConnection] = Field(..., description="Module connections")

class CampaignResponse(BaseModel):
    """Response model for campaign strategy"""
    campaign_brief: str = Field(..., description="Generated campaign brief")
    strategy_plan: str = Field(..., description="Detailed strategy plan")
    research_summary: str = Field(..., description="Summary of research conducted")
    sources: List[str] = Field(..., description="List of sources used")
    module_configurations: Optional[ModuleConfigurations] = Field(None, description="Prefilled module configurations")
    module_connections: Optional[List[ModuleConnections]] = Field(None, description="Module connections and data flow")
    timestamp: datetime = Field(default_factory=datetime.now)

# Visual Asset Generator Models
class VisualAssetRequest(BaseModel):
    prompt: str = Field(..., description="Image generation prompt")
    brand_guidelines: Optional[BrandGuidelines] = Field(None, description="Brand guidelines")
    quantity: int = Field(1, description="Number of images to generate")
    dimensions: Dimensions = Field(default_factory=lambda: Dimensions(width=512, height=512), description="Image dimensions")
    image_style: Optional[List[str]] = Field(["photorealistic"], description="Image style options")
    negative_prompts: Optional[List[str]] = Field(None, description="Negative prompts")

class GeneratedImageResponse(BaseModel):
    image_url: str = Field(..., description="Generated image URL")
    image_id: str = Field(..., description="Unique image ID")
    metadata: Optional[Dict[str, Any]] = Field(None, description="Image metadata")

class GenerationMetadata(BaseModel):
    model_used: str = Field("pollinations-ai", description="Model used for generation")
    generation_time: datetime = Field(default_factory=datetime.now, description="Generation timestamp")
    prompt_tokens: Optional[int] = Field(None, description="Number of prompt tokens")

class VisualAssetResponse(BaseModel):
    outputs: Dict[str, Any] = Field(..., description="Generated outputs")
    generation_metadata: GenerationMetadata = Field(..., description="Generation metadata")
    execution_status: str = Field(..., description="Execution status")

# Copy Content Generator Models
class CopyContentRequest(BaseModel):
    content_purpose: List[str] = Field(..., description="Content purpose options")
    campaign_brief: str = Field(..., description="Campaign brief")
    tone_of_voice: List[str] = Field(..., description="Tone of voice options")
    target_audience: TargetAudience = Field(..., description="Target audience")
    word_count_range: WordCountRange = Field(..., description="Word count range")
    keywords: Optional[List[str]] = Field(None, description="Keywords")
    call_to_action: Optional[str] = Field(None, description="Call to action")
    variations: int = Field(1, description="Number of variations")

class GeneratedCopyResponse(BaseModel):
    copy_text: str = Field(..., description="Generated content text")
    copy_id: str = Field(..., description="Unique identifier for the copy")
    word_count: int = Field(..., description="Actual word count")
    hashtags: List[str] = Field(..., description="Best hashtags")
    emojis: List[str] = Field(..., description="Best emojis")

class SEOMetadata(BaseModel):
    keyword_density: Dict[str, float] = Field(..., description="Keyword density analysis")
    readability_score: float = Field(..., description="Readability score")

class CopyContentResponse(BaseModel):
    outputs: Dict[str, Any] = Field(..., description="Generated outputs")
    execution_status: str = Field(..., description="Execution status")

# FastAPI App Setup
@asynccontextmanager
async def lifespan(app: FastAPI):
    """Initialize agent on startup"""
    global agent
    try:
        agent = Agent(
            model=Gemini(id="gemini-2.0-flash"),
            tools=[
                ExaTools(start_published_date=calculate_start_date(30), type="keyword"),
                FirecrawlTools(),
            ],
            description="Expert social media campaign strategist with real-time market research capabilities",
            instructions=dedent("""
            You are an expert social media campaign strategist with access to real-time market research tools.
            Your role is to create comprehensive, data-driven campaign strategies that deliver measurable results.
            
            Key capabilities:
            - Real-time market trend analysis using ExaTools
            - Detailed competitor research and benchmarking
            - Audience behavior insights and segmentation
            - Budget optimization and ROI forecasting
            - Content strategy and creative direction
            - Platform-specific optimization recommendations
            
            Always base your recommendations on actual research data gathered from your tools.
            Provide specific, actionable insights with clear rationale and expected outcomes.
            """),
            expected_output="Comprehensive social media campaign strategy with detailed research findings, target audience analysis, content recommendations, budget allocation, timeline, and success metrics."
        )
        print("Agent initialized successfully")
    except Exception as e:
        print(f"Error initializing agent: {e}")
        agent = None
    yield
    # Cleanup on shutdown
    agent = None

app = FastAPI(
    title="Social Media Campaign Strategy API",
    description="AI-powered social media campaign planning with real-time market research",
    version="1.0.0",
    lifespan=lifespan
)

# CORS middleware
app.add_middleware(
    CORSMiddleware,
    allow_origins=["*"],
    allow_credentials=True,
    allow_methods=["*"],
    allow_headers=["*"],
)

def generate_key_dates_from_brief(campaign_brief: str) -> List[KeyDate]:
    """Generate key dates based on campaign brief and current month"""
    from datetime import datetime, timedelta
    
    brief_lower = campaign_brief.lower()
    current_date = datetime.now()
    current_month = current_date.month
    current_year = current_date.year
    
    key_dates = []
    
    # Generate dates based on campaign context
    if "launch" in brief_lower or "new" in brief_lower:
        # Product launch campaign
        launch_date = current_date + timedelta(days=7)
        key_dates.append(KeyDate(
            date=launch_date.strftime("%Y-%m-%d"),
            event="Product Launch",
            priority=["high"]
        ))
        
        # Pre-launch phase
        pre_launch = current_date + timedelta(days=3)
        key_dates.append(KeyDate(
            date=pre_launch.strftime("%Y-%m-%d"),
            event="Pre-Launch Campaign",
            priority=["medium"]
        ))
        
        # Post-launch follow-up
        follow_up = launch_date + timedelta(days=7)
        key_dates.append(KeyDate(
            date=follow_up.strftime("%Y-%m-%d"),
            event="Post-Launch Follow-up",
            priority=["medium"]
        ))
    
    elif "holiday" in brief_lower or "christmas" in brief_lower or "new year" in brief_lower:
        # Holiday campaign
        if current_month == 12:
            key_dates.append(KeyDate(
                date=f"{current_year}-12-25",
                event="Christmas Day",
                priority=["high"]
            ))
            key_dates.append(KeyDate(
                date=f"{current_year}-12-24",
                event="Christmas Eve",
                priority=["high"]
            ))
        elif current_month == 1:
            key_dates.append(KeyDate(
                date=f"{current_year}-01-01",
                event="New Year's Day",
                priority=["high"]
            ))
            key_dates.append(KeyDate(
                date=f"{current_year}-01-31",
                event="January Campaign End",
                priority=["medium"]
            ))
    
    elif "environment" in brief_lower or "earth day" in brief_lower or "sustainability" in brief_lower:
        # Environmental campaign
        if current_month == 4:
            key_dates.append(KeyDate(
                date=f"{current_year}-04-22",
                event="Earth Day",
                priority=["high"]
            ))
        else:
            # General environmental awareness
            env_date = current_date + timedelta(days=14)
            key_dates.append(KeyDate(
                date=env_date.strftime("%Y-%m-%d"),
                event="Environmental Awareness Day",
                priority=["high"]
            ))
    
    elif "fitness" in brief_lower or "health" in brief_lower or "wellness" in brief_lower:
        # Health/fitness campaign
        # New Year resolution period
        if current_month == 1:
            key_dates.append(KeyDate(
                date=f"{current_year}-01-01",
                event="New Year Fitness Resolution",
                priority=["high"]
            ))
            key_dates.append(KeyDate(
                date=f"{current_year}-01-15",
                event="Mid-January Check-in",
                priority=["medium"]
            ))
        else:
            # General fitness campaign
            fitness_date = current_date + timedelta(days=10)
            key_dates.append(KeyDate(
                date=fitness_date.strftime("%Y-%m-%d"),
                event="Fitness Challenge Launch",
                priority=["high"]
            ))
    
    elif "sale" in brief_lower or "discount" in brief_lower or "promotion" in brief_lower:
        # Sales campaign
        sale_start = current_date + timedelta(days=5)
        sale_end = sale_start + timedelta(days=7)
        
        key_dates.append(KeyDate(
            date=sale_start.strftime("%Y-%m-%d"),
            event="Sale Launch",
            priority=["high"]
        ))
        key_dates.append(KeyDate(
            date=sale_end.strftime("%Y-%m-%d"),
            event="Sale End",
            priority=["high"]
        ))
        
        # Mid-sale reminder
        mid_sale = sale_start + timedelta(days=3)
        key_dates.append(KeyDate(
            date=mid_sale.strftime("%Y-%m-%d"),
            event="Mid-Sale Reminder",
            priority=["medium"]
        ))
    
    else:
        # Default campaign timeline
        week1 = current_date + timedelta(days=7)
        week2 = current_date + timedelta(days=14)
        week3 = current_date + timedelta(days=21)
        week4 = current_date + timedelta(days=28)
        
        key_dates.extend([
            KeyDate(
                date=week1.strftime("%Y-%m-%d"),
                event="Week 1 Campaign Review",
                priority=["medium"]
            ),
            KeyDate(
                date=week2.strftime("%Y-%m-%d"),
                event="Mid-Campaign Assessment",
                priority=["medium"]
            ),
            KeyDate(
                date=week3.strftime("%Y-%m-%d"),
                event="Campaign Optimization",
                priority=["medium"]
            ),
            KeyDate(
                date=week4.strftime("%Y-%m-%d"),
                event="Campaign Conclusion",
                priority=["high"]
            )
        ])
    
    return key_dates

def generate_budget_constraints_from_brief(campaign_brief: str) -> Dict[str, Any]:
    """Generate budget constraints based on campaign brief"""
    brief_lower = campaign_brief.lower()
    
    # Default budget structure
    budget_constraints = {
        "daily_budget": 100,
        "total_budget": 3000,
        "platform_allocation": {
            "Instagram": 40,
            "Facebook": 30,
            "LinkedIn": 20,
            "Twitter": 10
        },
        "content_type_allocation": {
            "visual_content": 50,
            "video_content": 30,
            "text_content": 20
        }
    }
    
    # Adjust budget based on campaign context
    if "high budget" in brief_lower or "premium" in brief_lower or "enterprise" in brief_lower:
        budget_constraints.update({
            "daily_budget": 500,
            "total_budget": 15000,
            "platform_allocation": {
                "Instagram": 35,
                "Facebook": 25,
                "LinkedIn": 25,
                "TikTok": 15
            },
            "content_type_allocation": {
                "visual_content": 40,
                "video_content": 45,
                "text_content": 15
            }
        })
    
    elif "low budget" in brief_lower or "startup" in brief_lower or "small" in brief_lower:
        budget_constraints.update({
            "daily_budget": 25,
            "total_budget": 750,
            "platform_allocation": {
                "Instagram": 50,
                "Facebook": 30,
                "LinkedIn": 20
            },
            "content_type_allocation": {
                "visual_content": 60,
                "video_content": 20,
                "text_content": 20
            }
        })
    
    elif "medium budget" in brief_lower or "moderate" in brief_lower:
        budget_constraints.update({
            "daily_budget": 200,
            "total_budget": 6000,
            "platform_allocation": {
                "Instagram": 40,
                "Facebook": 30,
                "LinkedIn": 20,
                "Twitter": 10
            },
            "content_type_allocation": {
                "visual_content": 50,
                "video_content": 30,
                "text_content": 20
            }
        })
    
    # Adjust based on industry/context
    if "tech" in brief_lower or "software" in brief_lower or "app" in brief_lower:
        budget_constraints["platform_allocation"].update({
            "LinkedIn": 30,
            "Twitter": 20,
            "Instagram": 30,
            "Facebook": 20
        })
    
    elif "fashion" in brief_lower or "lifestyle" in brief_lower or "beauty" in brief_lower:
        budget_constraints["platform_allocation"].update({
            "Instagram": 50,
            "TikTok": 25,
            "Facebook": 15,
            "LinkedIn": 10
        })
        budget_constraints["content_type_allocation"].update({
            "visual_content": 70,
            "video_content": 25,
            "text_content": 5
        })
    
    elif "b2b" in brief_lower or "business" in brief_lower or "professional" in brief_lower:
        budget_constraints["platform_allocation"].update({
            "LinkedIn": 50,
            "Facebook": 25,
            "Twitter": 15,
            "Instagram": 10
        })
        budget_constraints["content_type_allocation"].update({
            "text_content": 40,
            "visual_content": 40,
            "video_content": 20
        })
    
    elif "food" in brief_lower or "restaurant" in brief_lower or "coffee" in brief_lower:
        budget_constraints["platform_allocation"].update({
            "Instagram": 45,
            "Facebook": 30,
            "TikTok": 15,
            "LinkedIn": 10
        })
        budget_constraints["content_type_allocation"].update({
            "visual_content": 60,
            "video_content": 30,
            "text_content": 10
        })
    
    # Add campaign-specific constraints
    if "30 days" in brief_lower or "month" in brief_lower:
        budget_constraints["campaign_duration"] = "30 days"
    elif "week" in brief_lower:
        budget_constraints["campaign_duration"] = "7 days"
        budget_constraints["total_budget"] = budget_constraints["daily_budget"] * 7
    elif "quarter" in brief_lower or "3 months" in brief_lower:
        budget_constraints["campaign_duration"] = "90 days"
        budget_constraints["total_budget"] = budget_constraints["daily_budget"] * 90
    
    return budget_constraints

def extract_module_configurations_fallback(campaign_brief: str) -> ModuleConfigurations:
    """Fallback module configuration extraction without external APIs"""
    
    # Simple keyword-based extraction
    brief_lower = campaign_brief.lower()
    
    # Extract basic information
    brand_name = None
    if "brand" in brief_lower:
        # Try to extract brand name
        words = campaign_brief.split()
        for i, word in enumerate(words):
            if word.lower() in ["brand", "company", "business"]:
                if i + 1 < len(words):
                    brand_name = words[i + 1]
                break
    
    # Extract target audience
    target_audience = None
    if "gen z" in brief_lower:
        target_audience = TargetAudience(
            product_description="Sustainable coffee brand",
            demographics="Gen Z (18-26 years old)",
            psychographics="Environmentally conscious, tech-savvy, social media active",
            pain_points=["Environmental concerns", "Quality vs sustainability", "Price sensitivity"]
        )
    elif "millennial" in brief_lower:
        target_audience = TargetAudience(
            product_description="Fitness app",
            demographics="Millennials (27-42 years old)",
            psychographics="Health-conscious, busy professionals, work-life balance seekers",
            pain_points=["Time constraints", "Motivation", "Consistency"]
        )
    elif "professional" in brief_lower:
        target_audience = TargetAudience(
            product_description="Professional services",
            demographics="Working professionals (25-45 years old)",
            psychographics="Career-focused, efficiency-oriented, quality-conscious",
            pain_points=["Time management", "ROI", "Competitive advantage"]
        )
    
    # Extract geographic location
    geographic_location = None
    if "mumbai" in brief_lower:
        geographic_location = GeographicLocation(
            country="India",
            city="Mumbai",
            region="Maharashtra"
        )
    elif "delhi" in brief_lower:
        geographic_location = GeographicLocation(
            country="India",
            city="Delhi",
            region="Delhi"
        )
    elif "bangalore" in brief_lower:
        geographic_location = GeographicLocation(
            country="India",
            city="Bangalore",
            region="Karnataka"
        )
    
    # Create module configurations
    visual_asset_generator = VisualAssetGenerator(
        prompt=f"Professional marketing visual for {campaign_brief}",
        brand_guidelines=BrandGuidelines(
            colors=["green", "blue", "white"],
            style="Modern and clean",
            logo_url=None
        ),
        quantity=5,
        dimensions=Dimensions(width=1080, height=1080),
        image_style=["photorealistic", "illustration", "minimal"],
        negative_prompts=["blurry", "low quality", "unprofessional"]
    )
    
    
    copy_content_generator = CopyContentGenerator(
        content_purpose=["social_caption", "ad_copy", "blog_post"],
        campaign_brief=campaign_brief,
        tone_of_voice=["professional", "casual", "inspirational"],
        target_audience=target_audience,
        word_count_range=WordCountRange(min=50, max=150),
        keywords=["sustainability", "innovation", "quality"],
        call_to_action="Learn more",
        variations=3
    )
    
    audience_intelligence_analyzer = AudienceIntelligenceAnalyzer(
        product_category="Food & Beverage" if "coffee" in brief_lower else "Technology" if "app" in brief_lower else "General",
        geographic_location=geographic_location,
        campaign_objective="Increase brand awareness and engagement",
        existing_customer_data=ExistingCustomerData(
            age_range="18-35",
            interests=["sustainability", "technology", "lifestyle"],
            behavior_patterns=["social media active", "mobile-first", "value-conscious"]
        ),
        competitor_analysis=True
    )
    
    campaign_timeline_optimizer = CampaignTimelineOptimizer(
        campaign_duration=CampaignDuration(
            start_date="2024-01-01",
            end_date="2024-01-31"
        ),
        content_inventory=[],
        audience_segments=["primary", "secondary"],
        optimal_posting_times=OptimalPostingTimes(
            platform="Instagram",
            time_slots=["09:00", "12:00", "18:00"]
        ),
        posting_frequency=PostingFrequency(
            min_posts_per_day=1,
            max_posts_per_day=3
        ),
        key_dates=generate_key_dates_from_brief(campaign_brief),
        budget_constraints=generate_budget_constraints_from_brief(campaign_brief)
    )
    
    content_distribution_scheduler = ContentDistributionScheduler(
        optimized_timeline=[],
        generated_copies=[],
        generated_images=[],
        video_url=None,
        platform_specifications=PlatformSpecifications(
            platform_name="Instagram",
            max_caption_length=2200,
            supported_formats=["image", "video", "carousel"],
            aspect_ratio_requirements="1:1, 4:5, 16:9"
        )
    )
    
    
    return ModuleConfigurations(
        visual_asset_generator=visual_asset_generator,
        copy_content_generator=copy_content_generator,
        audience_intelligence_analyzer=audience_intelligence_analyzer,
        campaign_timeline_optimizer=campaign_timeline_optimizer,
        content_distribution_scheduler=content_distribution_scheduler
    )

def get_module_connections() -> List[ModuleConnections]:
    """Get predefined module connections for the workflow"""
    return [
        ModuleConnections(
            module_name="audience_intelligence_analyzer",
            connections=[
                ModuleConnection(
                    target_module="copy_content_generator",
                    source_output="audience_segments",
                    target_input="target_audience"
                ),
                ModuleConnection(
                    target_module="campaign_timeline_optimizer",
                    source_output="audience_segments",
                    target_input="audience_segments"
                ),
                ModuleConnection(
                    target_module="campaign_timeline_optimizer",
                    source_output="optimal_posting_times",
                    target_input="optimal_posting_times"
                )
            ]
        ),
        ModuleConnections(
            module_name="copy_content_generator",
            connections=[
                ModuleConnection(
                    target_module="visual_asset_generator",
                    source_output="generated_copies",
                    target_input="prompt"
                ),
                ModuleConnection(
                    target_module="content_distribution_scheduler",
                    source_output="generated_copies",
                    target_input="generated_copies"
                )
            ]
        ),
        ModuleConnections(
            module_name="visual_asset_generator",
            connections=[
                ModuleConnection(
                    target_module="content_distribution_scheduler",
                    source_output="generated_images",
                    target_input="generated_images"
                )
            ]
        ),
        ModuleConnections(
            module_name="campaign_timeline_optimizer",
            connections=[
                ModuleConnection(
                    target_module="content_distribution_scheduler",
                    source_output="optimized_timeline",
                    target_input="optimized_timeline"
                )
            ]
        )
    ]

# Routes
@app.get("/", response_model=Dict[str, str])
async def root():
    """Root endpoint with API information"""
    return {
        "message": "Social Media Campaign Strategy API",
        "version": "1.0.0",
        "status": "active",
        "docs": "/docs",
        "health": "/health"
    }

@app.get("/health")
async def health_check():
    """Health check endpoint"""
    return {
        "status": "healthy",
        "agent_ready": agent is not None,
        "timestamp": datetime.now()
    }

@app.post("/campaign/plan", response_model=CampaignResponse)
async def create_campaign_plan(request: CampaignRequest):
    """
    Create a comprehensive social media campaign plan
    
    This endpoint generates a detailed campaign strategy based on:
    - Product/service information
    - Target audience demographics
    - Geographic location
    - Special occasions or seasons
    - Budget considerations
    
    Note: This endpoint does NOT include module connections.
    Use /campaign/quick for module connections.
    """
    if not agent:
        raise HTTPException(status_code=503, detail="Agent not initialized")
    
    try:
        # Construct campaign brief from request
        campaign_brief = f"""
        Create a social media campaign for:
        - Product/Service: {request.product}
        - Target Audience: {request.target_audience}
        - Location: {request.location}
        - Occasion: {request.occasion or 'General promotion'}
        - Budget: {request.budget or 'Medium budget'}
        """
        
        # Generate comprehensive strategy plan using agent
        strategy_prompt = f"""
        Create a comprehensive social media campaign strategy plan based on this brief:
        "{campaign_brief}"
        
        Use the available tools extensively for comprehensive research. Follow this process:
        1. Use ExaTools to search for '[product] marketing trends 2025'
        2. Use ExaTools to search for '[target audience] social media behavior [location]' 
        3. Use ExaTools to search for '[occasion] marketing campaigns successful'
        4. Use ExaTools to search for '[product category] competitors [location]'
        5. Use ExaTools to search for 'social media advertising costs [location] 2025'
        6. If any search returns limited results, use FirecrawlTools to scrape the most relevant pages
        7. Base ALL your recommendations (budget, timing, strategy) on the research data you gather
        8. Create strategic concepts and taglines inspired by successful examples from your research
        9. Always cite your sources and explain how tool data influenced your recommendations
        
        Create a detailed strategy plan that includes:
        - Research Summary
        - Target Audience Analysis  
        - Market Intelligence
        - Campaign Strategy
        - Budget & Timeline Recommendations
        - Sources & References
        
        Base your recommendations on actual data gathered from tool calls, not assumptions.
        """
        
        response = agent.run(strategy_prompt)
        strategy_plan = response.content if hasattr(response, 'content') else str(response)
        
        # Extract module configurations using LLM
        module_configurations = extract_module_configurations_fallback(campaign_brief)
        
        # Get module connections (null for this endpoint)
        module_connections = None
        
        # Extract sources
        sources = ["ExaTools research", "FirecrawlTools scraping"]
        
        return CampaignResponse(
            campaign_brief=campaign_brief,
            strategy_plan=strategy_plan,
            research_summary="Research conducted using ExaTools and FirecrawlTools with comprehensive field extraction",
            sources=sources,
            module_configurations=module_configurations,
            module_connections=module_connections
        )
        
    except Exception as e:
        raise HTTPException(status_code=500, detail=f"Error generating campaign plan: {str(e)}")

@app.post("/campaign/quick", response_model=CampaignResponse)
async def create_quick_campaign(request: QuickCampaignRequest):
    """
    Create a comprehensive social media campaign plan from a brief description
    
    This endpoint generates:
    1. A detailed campaign strategy plan using real-time research
    2. Prefilled module configurations for all content generation modules
    3. Module connections for workflow orchestration
    4. Extracted and inferred fields based on the campaign brief
    
    This is the ONLY endpoint that includes module connections.
    The module configurations and connections can be used directly for content generation workflows.
    """
    if not agent:
        raise HTTPException(status_code=503, detail="Agent not initialized")
    
    try:
        # Check cache first
        cache_key = get_cache_key(request.brief)
        cached_response = response_cache.get(cache_key)
        
        if cached_response and is_cache_valid(cached_response):
            print("Using cached response to avoid rate limits")
            return CampaignResponse(**cached_response["data"])
        
        # Check rate limits before making API calls
        rate_limits = check_rate_limits()
        
        if not rate_limits["exa_available"] and not rate_limits["firecrawl_available"]:
            print("Rate limits exceeded, using fallback strategy...")
            raise Exception("Rate limit exceeded - using fallback")
        
        # Generate comprehensive strategy plan using agent with retry logic
        strategy_prompt = f"""
        Create a comprehensive social media campaign strategy plan based on this brief:
        "{request.brief}"
        
        Use the available tools extensively for comprehensive research. Follow this process:
        1. Use ExaTools to search for '[product] marketing trends 2025'
        2. Use ExaTools to search for '[target audience] social media behavior [location]' 
        3. Use ExaTools to search for '[occasion] marketing campaigns successful'
        4. Use ExaTools to search for '[product category] competitors [location]'
        5. Use ExaTools to search for 'social media advertising costs [location] 2025'
        6. If any search returns limited results, use FirecrawlTools to scrape the most relevant pages
        7. Base ALL your recommendations (budget, timing, strategy) on the research data you gather
        8. Create strategic concepts and taglines inspired by successful examples from your research
        9. Always cite your sources and explain how tool data influenced your recommendations
        
        Create a detailed strategy plan that includes:
        - Research Summary
        - Target Audience Analysis  
        - Market Intelligence
        - Campaign Strategy
        - Budget & Timeline Recommendations
        - Sources & References
        
        Base your recommendations on actual data gathered from tool calls, not assumptions.
        """
        
        # Use retry logic for agent calls
        async def run_agent():
            return agent.run(strategy_prompt)
        
        response = await retry_with_backoff(run_agent)
        strategy_plan = response.content if hasattr(response, 'content') else str(response)
        
        # Update rate limit counters
        rate_limit_tracker["exa_requests_count"] += 1
        rate_limit_tracker["firecrawl_requests_count"] += 1
        
        # Extract module configurations using LLM with retry
        async def extract_configs():
            return extract_module_configurations_fallback(request.brief)
        
        module_configurations = await retry_with_backoff(extract_configs)
        
        # Get module connections
        module_connections = get_module_connections()
        
        # Extract sources
        sources = ["ExaTools research", "FirecrawlTools scraping"]
        
        response_data = CampaignResponse(
            campaign_brief=request.brief,
            strategy_plan=strategy_plan,
            research_summary="Research conducted using ExaTools and FirecrawlTools with comprehensive field extraction",
            sources=sources,
            module_configurations=module_configurations,
            module_connections=module_connections
        )
        
        # Cache the response
        response_cache[cache_key] = {
            "data": response_data.dict(),
            "timestamp": time.time()
        }
        
        return response_data
        
    except Exception as e:
        # Check if it's a rate limiting error
        if "429" in str(e) or "Too Many Requests" in str(e):
            print("Rate limit hit, using fallback strategy generation...")
            
            # Generate fallback strategy without external APIs
            fallback_strategy = f"""
            # Campaign Strategy for: {request.brief}
            
            ## Campaign Overview
            Based on your brief, here's a comprehensive social media campaign strategy:
            
            ### Target Audience Analysis
            - Primary audience: {request.brief.split('targeting')[1].split('for')[0].strip() if 'targeting' in request.brief else 'General audience'}
            - Geographic focus: {request.brief.split('in')[1].split('for')[0].strip() if 'in' in request.brief else 'Global'}
            - Campaign context: {request.brief.split('for')[1].strip() if 'for' in request.brief else 'General promotion'}
            
            ### Content Strategy
            1. **Visual Content**: Create engaging visuals that align with your brand
            2. **Copy Strategy**: Develop compelling copy that resonates with your target audience
            3. **Platform Optimization**: Tailor content for each social media platform
            4. **Engagement Tactics**: Use interactive elements to boost engagement
            
            ### Campaign Timeline
            - Duration: 30 days
            - Phase 1 (Days 1-10): Brand awareness and introduction
            - Phase 2 (Days 11-20): Engagement and community building
            - Phase 3 (Days 21-30): Conversion and retention
            
            ### Success Metrics
            - Reach and impressions
            - Engagement rate
            - Click-through rate
            - Conversion rate
            
            Note: This strategy was generated using fallback logic due to API rate limits.
            """
            
            # Use fallback module configurations
            module_configurations = extract_module_configurations_fallback(request.brief)
            
            # Get module connections
            module_connections = get_module_connections()
            
            return CampaignResponse(
                campaign_brief=request.brief,
                strategy_plan=fallback_strategy,
                research_summary="Strategy generated using fallback logic (external APIs rate limited)",
                sources=["Fallback strategy generation", "Keyword-based extraction"],
                module_configurations=module_configurations,
                module_connections=module_connections
            )
        else:
            raise HTTPException(status_code=500, detail=f"Error generating quick campaign: {str(e)}")

@app.get("/campaign/examples")
async def get_campaign_examples():
    """Get example campaign briefs for inspiration"""
    return {
        "examples": [
            {
                "title": "Sustainable Coffee Brand",
                "brief": "Launch a social media campaign for our new sustainable coffee brand targeting Gen Z in Mumbai for World Environment Day",
                "category": "Food & Beverage"
            },
            {
                "title": "Fitness App",
                "brief": "Create a fitness app campaign targeting millennials in Delhi with high budget for Q1 launch",
                "category": "Health & Fitness"
            },
            {
                "title": "Eco-Friendly Fashion",
                "brief": "Promote our eco-friendly fashion brand to environmentally conscious consumers in Bangalore",
                "category": "Fashion & Lifestyle"
            }
        ]
    }

@app.get("/agent/config")
async def get_agent_config():
    """Get current agent configuration"""
    if not agent:
        raise HTTPException(status_code=503, detail="Agent not initialized")
    
    return {
        "model": "gemini-2.0-flash",
        "tools": ["ExaTools", "FirecrawlTools"],
        "research_period_days": 30,
        "capabilities": [
            "Market trend analysis",
            "Competitor research",
            "Audience insights",
            "Campaign strategy development",
            "Budget recommendations",
            "Timeline planning"
        ]
    }

@app.get("/rate-limits")
async def get_rate_limit_status():
    """Get current rate limit status"""
    rate_limits = check_rate_limits()
    current_time = time.time()
    
    return {
        "exa_status": {
            "available": rate_limits["exa_available"],
            "requests_count": rate_limit_tracker["exa_requests_count"],
            "last_reset": rate_limit_tracker["exa_last_reset"],
            "time_until_reset": max(0, 3600 - (current_time - rate_limit_tracker["exa_last_reset"]))
        },
        "firecrawl_status": {
            "available": rate_limits["firecrawl_available"],
            "requests_count": rate_limit_tracker["firecrawl_requests_count"],
            "last_reset": rate_limit_tracker["firecrawl_last_reset"],
            "time_until_reset": max(0, 3600 - (current_time - rate_limit_tracker["firecrawl_last_reset"]))
        },
        "cache_status": {
            "cached_responses": len(response_cache),
            "cache_duration_hours": CACHE_DURATION / 3600
        }
    }

@app.post("/clear-cache")
async def clear_cache():
    """Clear response cache"""
    global response_cache
    response_cache.clear()
    return {"message": "Cache cleared successfully", "timestamp": datetime.now()}

@app.get("/module/connections")
async def get_module_connections_endpoint():
    """Get module connections structure"""
    connections = get_module_connections()
    return {
        "total_modules": len(connections),
        "module_connections": connections,
        "description": "Predefined workflow connections between content generation modules"
    }

<<<<<<< HEAD
# Email Campaign Models
class EmailCampaignResponse(BaseModel):
    message: str
    total_emails_sent: int
    successful_sends: int
    failed_sends: int
    failed_recipients: List[str]
    timestamp: str

class EmailStatus(BaseModel):
    recipient_name: str
    recipient_email: str
    status: str
    error_message: Optional[str] = None

# Email Campaign Endpoint
@app.post("/send-campaign-emails", response_model=EmailCampaignResponse)
async def send_campaign_emails(
    background_tasks: BackgroundTasks,
    company_name: str = Form(..., description="Name of the company sending the emails"),
    campaign_description: str = Form(..., description="Description of the marketing campaign"),
    csv_file: UploadFile = File(..., description="CSV file with columns: Name, Email, Personal Description")
):
    """
    Send personalized campaign emails to recipients from CSV file
    
    This endpoint accepts a CSV file with recipient information and sends
    personalized marketing emails using AI-generated content.
    
    CSV Format Requirements:
    - Name: Recipient's name
    - Email: Recipient's email address  
    - Personal Description: Personal interests/preferences for personalization
    """
    
    # Validate file type
    if not csv_file.filename.endswith('.csv'):
        raise HTTPException(status_code=400, detail="File must be a CSV file")
    
    # Validate environment variables
    sender_email = os.getenv("SENDER_EMAIL")
    sender_password = os.getenv("SENDER_PASSWORD")
    groq_api_key = os.getenv("GROQ_API_KEY")
    sender_name = os.getenv("SENDER_NAME", company_name)
    
    if not sender_email or not sender_password:
        raise HTTPException(
            status_code=500, 
            detail="Missing SENDER_EMAIL or SENDER_PASSWORD in environment variables"
        )
    
    if not groq_api_key:
        raise HTTPException(
            status_code=500,
            detail="Missing GROQ_API_KEY in environment variables"
        )
    
    try:
        # Read CSV content
        content = await csv_file.read()
        csv_content = content.decode('utf-8')
        csv_reader = csv.DictReader(io.StringIO(csv_content))
        
        # Validate CSV headers
        required_headers = {'Name', 'Email', 'Personal Description'}
        actual_headers = set(csv_reader.fieldnames or [])
        
        if not required_headers.issubset(actual_headers):
            missing_headers = required_headers - actual_headers
            raise HTTPException(
                status_code=400,
                detail=f"CSV missing required headers: {', '.join(missing_headers)}"
            )
        
        # Process emails in background
        background_tasks.add_task(
            process_email_campaign,
            company_name,
            campaign_description,
            csv_content,
            sender_email,
            sender_password,
            sender_name,
            groq_api_key
        )
        
        # Count recipients for immediate response
        csv_reader_count = csv.DictReader(io.StringIO(csv_content))
        recipient_count = sum(1 for _ in csv_reader_count)
        
        return EmailCampaignResponse(
            message=f"Email campaign initiated successfully. Processing {recipient_count} recipients.",
            total_emails_sent=recipient_count,
            successful_sends=0,  # Will be updated in background
            failed_sends=0,      # Will be updated in background
            failed_recipients=[],
            timestamp=datetime.now().isoformat()
        )
        
    except Exception as e:
        raise HTTPException(status_code=500, detail=f"Error processing email campaign: {str(e)}")

async def process_email_campaign(
    company_name: str,
    campaign_description: str,
    csv_content: str,
    sender_email: str,
    sender_password: str,
    sender_name: str,
    groq_api_key: str
):
    """Background task to process email campaign"""
    
    client = Groq(api_key=groq_api_key)
    successful_sends = 0
    failed_sends = 0
    failed_recipients = []
    
    try:
        with smtplib.SMTP("smtp.gmail.com", 587) as server:
            server.starttls()
            server.login(sender_email, sender_password)
            
            csv_reader = csv.DictReader(io.StringIO(csv_content))
            
            for row in csv_reader:
                try:
                    name = row.get("Name", "").strip()
                    email = row.get("Email", "").strip()
                    personal_desc = row.get("Personal Description", "").strip()
                    
                    if not name or not email:
                        failed_recipients.append(f"{name} <{email}> - Missing name or email")
                        failed_sends += 1
                        continue
                    
                    # Generate personalized email content
                    prompt = f"""
                    You are an expert advertising copywriter for {company_name}.
                    Write a personalized, friendly, and persuasive marketing email for a campaign.
                    
                    Campaign Description:
                    {campaign_description}

                    Recipient Details:
                    Name: {name}
                    Interests and Preferences: {personal_desc}

                    Guidelines:
                    - Keep it under 100 words.
                    - Make it conversational and emotionally engaging.
                    - Highlight how this offer or campaign benefits the recipient personally.
                    - End with a warm closing from {company_name}.
                    - Use the recipient's name naturally in the email.
                    """

                    response = client.chat.completions.create(
                        model="llama-3.1-8b-instant",
                        messages=[{"role": "user", "content": prompt}]
                    )

                    email_text = response.choices[0].message.content.strip()

                    # Create and send email
                    msg = MIMEText(email_text, "plain")
                    msg["Subject"] = f"Special Offer from {company_name}!"
                    msg["From"] = f"{sender_name} <{sender_email}>"
                    msg["To"] = email

                    server.send_message(msg)
                    successful_sends += 1
                    print(f"✅ Sent email to {name} ({email})")
                    
                    # Small delay to avoid overwhelming the SMTP server
                    await asyncio.sleep(0.5)
                    
                except Exception as e:
                    failed_recipients.append(f"{name} <{email}> - {str(e)}")
                    failed_sends += 1
                    print(f"❌ Failed to send email to {name} ({email}): {str(e)}")
                    
    except Exception as e:
        print(f"❌ Email campaign failed: {str(e)}")


=======
@app.post("/visual_asset_generator", response_model=VisualAssetResponse)
async def generate_visual_assets(request: VisualAssetRequest):
    """
    Generate visual assets using Pollinations AI
    
    This endpoint generates images based on:
    - Prompt description
    - Brand guidelines (colors, style, logo)
    - Quantity of images needed
    - Dimensions (width, height)
    - Image style preferences
    - Negative prompts to avoid
    """
    try:
        # Enhance prompt with brand guidelines if provided
        enhanced_prompt = request.prompt
        
        if request.brand_guidelines:
            if request.brand_guidelines.colors:
                color_text = ", ".join(request.brand_guidelines.colors)
                enhanced_prompt += f", {color_text} color scheme"
            
            if request.brand_guidelines.style:
                enhanced_prompt += f", {request.brand_guidelines.style} style"
        
        # Add negative prompts if provided
        if request.negative_prompts:
            negative_text = ", ".join(request.negative_prompts)
            enhanced_prompt += f", avoid {negative_text}"
        
        # Determine image style based on request
        image_style = "photorealistic"
        if request.image_style:
            if "illustration" in request.image_style:
                image_style = "illustration"
            elif "minimal" in request.image_style:
                image_style = "minimal"
            elif "abstract" in request.image_style:
                image_style = "abstract"
        
        # Prepare arguments for the visual_asset_manager
        args = {
            "prompt": enhanced_prompt,
            "quantity": request.quantity,
            "dimensions": {
                "width": request.dimensions.width,
                "height": request.dimensions.height
            },
            "image_style": image_style
        }
        
        # Generate images using the image.py service
        result = visual_asset_manager(args)
        
        # Check for errors
        if "error" in result:
            raise HTTPException(status_code=400, detail=f"Image generation error: {result['error']}")
        
        image_urls = result.get("image_urls", [])
        
        # Process results and create response
        generated_images = []
        successful_images = 0
        failed_images = 0
        
        for i, image_url in enumerate(image_urls):
            if isinstance(image_url, str):  # Successful generation
                image_response = GeneratedImageResponse(
                    image_url=image_url,
                    image_id=f"img_{int(time.time())}_{i}",
                    metadata={
                        "prompt": enhanced_prompt,
                        "style": image_style,
                        "dimensions": {
                            "width": request.dimensions.width,
                            "height": request.dimensions.height
                        },
                        "generation_index": i
                    }
                )
                generated_images.append(image_response)
                successful_images += 1
            else:  # Error case
                failed_images += 1
        
        # Determine execution status
        if successful_images == request.quantity:
            execution_status = "success"
        elif successful_images > 0:
            execution_status = "partial_success"
        else:
            execution_status = "failed"
        
        # Create response
        response = VisualAssetResponse(
            outputs={
                "generated_images": generated_images
            },
            generation_metadata=GenerationMetadata(
                model_used="pollinations-ai",
                generation_time=datetime.now(),
                prompt_tokens=len(enhanced_prompt.split())
            ),
            execution_status=execution_status
        )
        
        return response
        
    except Exception as e:
        raise HTTPException(status_code=500, detail=f"Error generating visual assets: {str(e)}")

@app.post("/audience_intelligence_analyzer", response_model=AudienceIntelligenceResponse)
async def analyze_audience(request: AudienceIntelligenceRequest):
    """
    Analyze audience intelligence and generate comprehensive insights
    
    This endpoint performs deep audience analysis including:
    - Audience segmentation with demographics and psychographics
    - Detailed persona profiles
    - Platform recommendations
    - Optimal posting times
    - Content preferences
    
    Uses LLM-powered analysis with real-time research capabilities.
    """
    try:
        print(f"🎯 Analyzing audience intelligence for {request.product_category} in {request.geographic_location.city or request.geographic_location.country}")
        
        # Call the audience intelligence analyzer
        result = analyze_audience_intelligence(request)
        
        print(f"✅ Analysis completed with status: {result.execution_status}")
        print(f"📊 Generated {len(result.outputs.get('audience_segments', []))} audience segments")
        print(f"👥 Created {len(result.outputs.get('persona_profiles', []))} persona profiles")
        
        return result
        
    except Exception as e:
        raise HTTPException(status_code=500, detail=f"Error analyzing audience intelligence: {str(e)}")

@app.post("/copy_content_generator", response_model=CopyContentResponse)
async def generate_copy_content(request: CopyContentRequest):
    """
    Generate marketing copy content using AI
    
    This endpoint generates various types of marketing content including:
    - Social media captions
    - Ad copy
    - Blog posts
    - Email content
    - Educational content
    
    Uses LLM-powered content generation with SEO optimization.
    """
    try:
        print(f"📝 Generating copy content for: {request.campaign_brief}")
        print(f"🎯 Content purposes: {request.content_purpose}")
        print(f"🎨 Tone of voice: {request.tone_of_voice}")
        
        # Generate content for each purpose
        all_generated_copies = []
        
        for content_type in request.content_purpose:
            for tone in request.tone_of_voice:
                try:
                    # Prepare target audience data
                    target_audience_data = {
                        "demographics": request.target_audience.demographics or "General audience",
                        "psychographics": request.target_audience.psychographics or "General interests",
                        "pain_points": request.target_audience.pain_points or ["General concerns"]
                    }
                    
                    # Generate content using the copy_content_generator
                    result = generate_social_content(
                        content_type=content_type,
                        campaign_brief=request.campaign_brief,
                        tone_of_voice=tone,
                        target_audience=target_audience_data,
                        word_count_range={
                            "min": request.word_count_range.min or 50,
                            "max": request.word_count_range.max or 150
                        }
                    )
                    
                    # Process generated copies
                    if "generated_copies" in result:
                        for copy_data in result["generated_copies"]:
                            # Add keywords and CTA if provided
                            copy_text = copy_data.get("copy_text", "")
                            
                            # Enhance copy with keywords if provided
                            if request.keywords:
                                keyword_text = ", ".join(request.keywords[:3])  # Use top 3 keywords
                                copy_text += f" {keyword_text}"
                            
                            # Add call to action if provided
                            if request.call_to_action:
                                copy_text += f" {request.call_to_action}"
                            
                            # Create response object
                            copy_response = GeneratedCopyResponse(
                                copy_text=copy_text,
                                copy_id=f"{content_type}_{tone}_{len(all_generated_copies) + 1}",
                                word_count=len(copy_text.split()),
                                hashtags=copy_data.get("hashtags", []),
                                emojis=copy_data.get("emojis", [])
                            )
                            
                            all_generated_copies.append(copy_response)
                            
                            # Limit variations if specified
                            if len(all_generated_copies) >= request.variations:
                                break
                    
                    if len(all_generated_copies) >= request.variations:
                        break
                        
                except Exception as e:
                    print(f"Error generating {content_type} with {tone} tone: {e}")
                    continue
        
        # Calculate SEO metadata
        seo_metadata = calculate_seo_metadata(all_generated_copies, request.keywords)
        
        # Create response
        response = CopyContentResponse(
            outputs={
                "generated_copies": all_generated_copies,
                "seo_metadata": seo_metadata
            },
            execution_status="success" if all_generated_copies else "failed"
        )
        
        print(f"✅ Generated {len(all_generated_copies)} copy variations")
        return response
        
    except Exception as e:
        raise HTTPException(status_code=500, detail=f"Error generating copy content: {str(e)}")

def calculate_seo_metadata(copies: List[GeneratedCopyResponse], keywords: Optional[List[str]]) -> SEOMetadata:
    """Calculate SEO metadata for generated copies"""
    
    if not copies:
        return SEOMetadata(
            keyword_density={},
            readability_score=0.0
        )
    
    # Calculate keyword density
    keyword_density = {}
    if keywords:
        all_text = " ".join([copy.copy_text.lower() for copy in copies])
        total_words = len(all_text.split())
        
        for keyword in keywords:
            keyword_count = all_text.count(keyword.lower())
            density = (keyword_count / total_words) * 100 if total_words > 0 else 0
            keyword_density[keyword] = round(density, 2)
    
    # Calculate average readability score (simplified)
    avg_word_count = sum(len(copy.copy_text.split()) for copy in copies) / len(copies)
    readability_score = min(100, max(0, 100 - (avg_word_count - 50) * 0.5))
    
    return SEOMetadata(
        keyword_density=keyword_density,
        readability_score=round(readability_score, 1)
    )

@app.post("/campaign_timeline_optimizer", response_model=CampaignTimelineResponse)
async def optimize_timeline(request: CampaignTimelineRequest):
    """
    Optimize campaign timeline using AI-powered scheduling
    
    This endpoint creates strategic campaign timelines including:
    - Real-time date analysis and event detection
    - Audience behavior pattern analysis
    - Platform-specific optimal posting times
    - Content distribution scheduling
    - Budget-aware timeline optimization
    - Engagement maximization strategies
    
    Uses LLM-powered analysis with web search capabilities.
    """
    try:
        print(f"📅 Optimizing campaign timeline from {request.campaign_duration.start_date} to {request.campaign_duration.end_date}")
        print(f"🎯 Audience segments: {request.audience_segments}")
        print(f"📱 Content inventory: {len(request.content_inventory)} items")
        
        # Call the campaign timeline optimizer
        result = optimize_campaign_timeline(request)
        
        print(f"✅ Timeline optimization completed with status: {result.execution_status}")
        print(f"📊 Generated {len(result.outputs.get('optimized_timeline', []))} timeline slots")
        
        return result
        
    except Exception as e:
        raise HTTPException(status_code=500, detail=f"Error optimizing campaign timeline: {str(e)}")

@app.post("/content_distribution_scheduler", response_model=ContentDistributionResponse)
async def schedule_content_distribution_endpoint(request: ContentDistributionRequest):
    """
    Schedule content distribution with detailed posting plans
    
    This endpoint creates detailed posting schedules including:
    - Specific content assignments to timeline slots
    - Platform-optimized copy text and assets
    - Detailed posting parameters (hashtags, mentions, location tags)
    - Platform compliance checking
    - Execution notes and optimization recommendations
    - Comprehensive schedule summaries
    
    Takes optimized timeline from campaign_timeline_optimizer and content assets
    from copy_content_generator and visual_asset_generator to create actionable
    posting schedules.
    """
    try:
        print(f"📅 Scheduling content distribution for {len(request.optimized_timeline)} timeline slots")
        print(f"📝 Available copies: {len(request.generated_copies)}")
        print(f"🖼️ Available images: {len(request.generated_images) if request.generated_images else 0}")
        print(f"📱 Platform: {request.platform_specifications.platform_name}")
        
        # Call the content distribution scheduler
        result = schedule_content_distribution(request)
        
        print(f"✅ Content distribution scheduling completed with status: {result.execution_status}")
        print(f"📊 Generated {len(result.outputs.get('distribution_schedule', []))} schedule items")
        
        return result
        
    except Exception as e:
        raise HTTPException(status_code=500, detail=f"Error scheduling content distribution: {str(e)}")
>>>>>>> 717dcdb3

if __name__ == "__main__":
    import uvicorn
    uvicorn.run(app, host="0.0.0.0", port=8000)<|MERGE_RESOLUTION|>--- conflicted
+++ resolved
@@ -1374,193 +1374,6 @@
         "description": "Predefined workflow connections between content generation modules"
     }
 
-<<<<<<< HEAD
-# Email Campaign Models
-class EmailCampaignResponse(BaseModel):
-    message: str
-    total_emails_sent: int
-    successful_sends: int
-    failed_sends: int
-    failed_recipients: List[str]
-    timestamp: str
-
-class EmailStatus(BaseModel):
-    recipient_name: str
-    recipient_email: str
-    status: str
-    error_message: Optional[str] = None
-
-# Email Campaign Endpoint
-@app.post("/send-campaign-emails", response_model=EmailCampaignResponse)
-async def send_campaign_emails(
-    background_tasks: BackgroundTasks,
-    company_name: str = Form(..., description="Name of the company sending the emails"),
-    campaign_description: str = Form(..., description="Description of the marketing campaign"),
-    csv_file: UploadFile = File(..., description="CSV file with columns: Name, Email, Personal Description")
-):
-    """
-    Send personalized campaign emails to recipients from CSV file
-    
-    This endpoint accepts a CSV file with recipient information and sends
-    personalized marketing emails using AI-generated content.
-    
-    CSV Format Requirements:
-    - Name: Recipient's name
-    - Email: Recipient's email address  
-    - Personal Description: Personal interests/preferences for personalization
-    """
-    
-    # Validate file type
-    if not csv_file.filename.endswith('.csv'):
-        raise HTTPException(status_code=400, detail="File must be a CSV file")
-    
-    # Validate environment variables
-    sender_email = os.getenv("SENDER_EMAIL")
-    sender_password = os.getenv("SENDER_PASSWORD")
-    groq_api_key = os.getenv("GROQ_API_KEY")
-    sender_name = os.getenv("SENDER_NAME", company_name)
-    
-    if not sender_email or not sender_password:
-        raise HTTPException(
-            status_code=500, 
-            detail="Missing SENDER_EMAIL or SENDER_PASSWORD in environment variables"
-        )
-    
-    if not groq_api_key:
-        raise HTTPException(
-            status_code=500,
-            detail="Missing GROQ_API_KEY in environment variables"
-        )
-    
-    try:
-        # Read CSV content
-        content = await csv_file.read()
-        csv_content = content.decode('utf-8')
-        csv_reader = csv.DictReader(io.StringIO(csv_content))
-        
-        # Validate CSV headers
-        required_headers = {'Name', 'Email', 'Personal Description'}
-        actual_headers = set(csv_reader.fieldnames or [])
-        
-        if not required_headers.issubset(actual_headers):
-            missing_headers = required_headers - actual_headers
-            raise HTTPException(
-                status_code=400,
-                detail=f"CSV missing required headers: {', '.join(missing_headers)}"
-            )
-        
-        # Process emails in background
-        background_tasks.add_task(
-            process_email_campaign,
-            company_name,
-            campaign_description,
-            csv_content,
-            sender_email,
-            sender_password,
-            sender_name,
-            groq_api_key
-        )
-        
-        # Count recipients for immediate response
-        csv_reader_count = csv.DictReader(io.StringIO(csv_content))
-        recipient_count = sum(1 for _ in csv_reader_count)
-        
-        return EmailCampaignResponse(
-            message=f"Email campaign initiated successfully. Processing {recipient_count} recipients.",
-            total_emails_sent=recipient_count,
-            successful_sends=0,  # Will be updated in background
-            failed_sends=0,      # Will be updated in background
-            failed_recipients=[],
-            timestamp=datetime.now().isoformat()
-        )
-        
-    except Exception as e:
-        raise HTTPException(status_code=500, detail=f"Error processing email campaign: {str(e)}")
-
-async def process_email_campaign(
-    company_name: str,
-    campaign_description: str,
-    csv_content: str,
-    sender_email: str,
-    sender_password: str,
-    sender_name: str,
-    groq_api_key: str
-):
-    """Background task to process email campaign"""
-    
-    client = Groq(api_key=groq_api_key)
-    successful_sends = 0
-    failed_sends = 0
-    failed_recipients = []
-    
-    try:
-        with smtplib.SMTP("smtp.gmail.com", 587) as server:
-            server.starttls()
-            server.login(sender_email, sender_password)
-            
-            csv_reader = csv.DictReader(io.StringIO(csv_content))
-            
-            for row in csv_reader:
-                try:
-                    name = row.get("Name", "").strip()
-                    email = row.get("Email", "").strip()
-                    personal_desc = row.get("Personal Description", "").strip()
-                    
-                    if not name or not email:
-                        failed_recipients.append(f"{name} <{email}> - Missing name or email")
-                        failed_sends += 1
-                        continue
-                    
-                    # Generate personalized email content
-                    prompt = f"""
-                    You are an expert advertising copywriter for {company_name}.
-                    Write a personalized, friendly, and persuasive marketing email for a campaign.
-                    
-                    Campaign Description:
-                    {campaign_description}
-
-                    Recipient Details:
-                    Name: {name}
-                    Interests and Preferences: {personal_desc}
-
-                    Guidelines:
-                    - Keep it under 100 words.
-                    - Make it conversational and emotionally engaging.
-                    - Highlight how this offer or campaign benefits the recipient personally.
-                    - End with a warm closing from {company_name}.
-                    - Use the recipient's name naturally in the email.
-                    """
-
-                    response = client.chat.completions.create(
-                        model="llama-3.1-8b-instant",
-                        messages=[{"role": "user", "content": prompt}]
-                    )
-
-                    email_text = response.choices[0].message.content.strip()
-
-                    # Create and send email
-                    msg = MIMEText(email_text, "plain")
-                    msg["Subject"] = f"Special Offer from {company_name}!"
-                    msg["From"] = f"{sender_name} <{sender_email}>"
-                    msg["To"] = email
-
-                    server.send_message(msg)
-                    successful_sends += 1
-                    print(f"✅ Sent email to {name} ({email})")
-                    
-                    # Small delay to avoid overwhelming the SMTP server
-                    await asyncio.sleep(0.5)
-                    
-                except Exception as e:
-                    failed_recipients.append(f"{name} <{email}> - {str(e)}")
-                    failed_sends += 1
-                    print(f"❌ Failed to send email to {name} ({email}): {str(e)}")
-                    
-    except Exception as e:
-        print(f"❌ Email campaign failed: {str(e)}")
-
-
-=======
 @app.post("/visual_asset_generator", response_model=VisualAssetResponse)
 async def generate_visual_assets(request: VisualAssetRequest):
     """
@@ -1893,7 +1706,6 @@
         
     except Exception as e:
         raise HTTPException(status_code=500, detail=f"Error scheduling content distribution: {str(e)}")
->>>>>>> 717dcdb3
 
 if __name__ == "__main__":
     import uvicorn
